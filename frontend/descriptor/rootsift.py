"""RootSIFT descriptor implementation.

This descriptor was proposed in 'Three things everyone should know to improve
object retrieval' and is build upon OpenCV's SIFT descriptor.

Note: this is a descriptor

References: 
- https://www.robots.ox.ac.uk/~vgg/publications/2012/Arandjelovic12/arandjelovic12.pdf
- https://docs.opencv.org/3.4.2/d5/d3c/classcv_1_1xfeatures2d_1_1SIFT.html

Authors: Ayush Baid
"""
import numpy as np

<<<<<<< HEAD
import frontend.utils.feature_utils as feature_utils
import utils.images as image_utils
=======
>>>>>>> 3691aa91
from common.image import Image
from frontend.descriptor.sift import SIFTDescriptor


class RootSIFTDescriptor(SIFTDescriptor):
    """RootSIFT descriptor using OpenCV's implementation."""

    def describe(self, image: Image, features: np.ndarray) -> np.ndarray:
        """Assign descriptors to features in an image.

        Output format:
        1. Each input feature point is assigned a descriptor, which is stored
        as a row vector.

        Arguments:
            image: the input image.
            features: features to describe, as a numpy array of shape (N, 2+).

        Returns:
            the descriptors for the input features, as (N, 128) sized matrix.
        """
        if features.size == 0:
            return np.array([])

<<<<<<< HEAD
        gray_image = image_utils.rgb_to_gray_cv(image)

        # init the opencv object
        opencv_obj = cv.xfeatures2d.SIFT_create()

        # TODO(ayush): what to do about new set of keypoints
        _, sift_desc = opencv_obj.compute(
            gray_image.value_array, feature_utils.keypoints_of_array(features)
        )
=======
        sift_desc = super().describe(image, features)
>>>>>>> 3691aa91

        # Step 1: L1 normalization
        sift_desc = sift_desc / \
            (np.sum(sift_desc, axis=1, keepdims=True)+1e-8)

        # Step 2: Element wise square-root
        sift_desc = np.sqrt(sift_desc)

        # Step 3: L2 normalization
        sift_desc = sift_desc / \
            (np.linalg.norm(sift_desc, axis=1, keepdims=True)+1e-8)

        return sift_desc<|MERGE_RESOLUTION|>--- conflicted
+++ resolved
@@ -13,11 +13,6 @@
 """
 import numpy as np
 
-<<<<<<< HEAD
-import frontend.utils.feature_utils as feature_utils
-import utils.images as image_utils
-=======
->>>>>>> 3691aa91
 from common.image import Image
 from frontend.descriptor.sift import SIFTDescriptor
 
@@ -41,20 +36,8 @@
         """
         if features.size == 0:
             return np.array([])
-
-<<<<<<< HEAD
-        gray_image = image_utils.rgb_to_gray_cv(image)
-
-        # init the opencv object
-        opencv_obj = cv.xfeatures2d.SIFT_create()
-
-        # TODO(ayush): what to do about new set of keypoints
-        _, sift_desc = opencv_obj.compute(
-            gray_image.value_array, feature_utils.keypoints_of_array(features)
-        )
-=======
+          
         sift_desc = super().describe(image, features)
->>>>>>> 3691aa91
 
         # Step 1: L1 normalization
         sift_desc = sift_desc / \
