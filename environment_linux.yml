--- conflicted
+++ resolved
@@ -40,16 +40,9 @@
   # visualization
   - open3d
   - pip:
-<<<<<<< HEAD
     - opencv-python>=4.5.4.58
     - pydegensac
     - colour
-    - pycolmap
+    - pycolmap>=0.1.0
     - trimesh[easy]
-    - argoverse @ git+https://github.com/argoai/argoverse-api.git@master
-=======
-      - pydegensac
-      - colour
-      - pycolmap>=0.1.0
-      - trimesh[easy]
->>>>>>> dd555c51
+    - argoverse @ git+https://github.com/argoai/argoverse-api.git@master