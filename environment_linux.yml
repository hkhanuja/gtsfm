name: gtsfm-v1
channels:
  # for priority order, we prefer pytorch as the highest priority as it supplies
  # latest stable packages for numerous deep learning based methods. conda-forge
  # supplies higher versions of packages like opencv compared to the defaults
  # channel.
  - pytorch
  - conda-forge
dependencies:
  # python essentials
  - python=3.8
  - pip
  # formatting and dev environment
  - black
  - coverage
  - mypy
  - pylint
  - pytest
  - flake8
  # dask and related
  - dask # same as dask[complete] pip distribution
  - python-graphviz
  # core functionality and APIs
  - matplotlib==3.4.2
  - networkx
  - numpy
  - nodejs
  - pandas
  - pillow>=8.0.1
  - scikit-learn
  - hydra-core
  # 3rd party algorithms for different modules
  - cudatoolkit=10.2
  - opencv=4.5.0 # preferring conda-forge's distribution as it provides the latest distribution
  - pytorch
  # io
  - h5py
  - plotly=4.14.3
  - tabulate
  - pip:
<<<<<<< HEAD
      - pydegensac
=======
    - pydegensac
    - pycolmap


>>>>>>> 7542eaee
<|MERGE_RESOLUTION|>--- conflicted
+++ resolved
@@ -38,11 +38,5 @@
   - plotly=4.14.3
   - tabulate
   - pip:
-<<<<<<< HEAD
       - pydegensac
-=======
-    - pydegensac
-    - pycolmap
-
-
->>>>>>> 7542eaee
+      - pycolmap