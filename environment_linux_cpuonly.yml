name: gtsfm-v1
channels:
  # for priority order, we prefer pytorch as the highest priority as it supplies
  # latest stable packages for numerous deep learning based methods. conda-forge
  # supplies higher versions of packages like opencv compared to the defaults
  # channel.
  - pytorch
  - conda-forge
dependencies:
  # python essentials
  - python=3.8
  - pip
  # formatting and dev environment
  - black
  - coverage
  - mypy
  - pylint
  - pytest
  - flake8
  - isort
  # dask and related
  - dask # same as dask[complete] pip distribution
  - python-graphviz
  # core functionality and APIs
  - matplotlib==3.4.2
  - networkx
  - numpy
  - nodejs
  - pandas
  - pillow>=8.0.1
  - scikit-learn
  - scipy
  - hydra-core
  # 3rd party algorithms for different modules
  - cpuonly # replacement of cudatoolkit for cpu only machines
  - pytorch>=1.12.0
  - torchvision>=0.13.0
  - kornia
  # io
  - h5py
  - plotly=4.14.3
  - tabulate
  - simplejson
  # testing
  - parameterized
  - pip:
    - open3d
    - opencv-python>=4.5.4.58
    - pydegensac
    - colour
    - pycolmap>=0.1.0
<<<<<<< HEAD
    # - argoverse @ git+https://github.com/argoai/argoverse-api.git@master
=======
>>>>>>> 63318b3c
    - trimesh[easy]
    - gtsam==4.2a7
    - pydot<|MERGE_RESOLUTION|>--- conflicted
+++ resolved
@@ -49,10 +49,6 @@
     - pydegensac
     - colour
     - pycolmap>=0.1.0
-<<<<<<< HEAD
-    # - argoverse @ git+https://github.com/argoai/argoverse-api.git@master
-=======
->>>>>>> 63318b3c
     - trimesh[easy]
     - gtsam==4.2a7
     - pydot