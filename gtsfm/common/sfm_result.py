--- conflicted
+++ resolved
@@ -2,77 +2,19 @@
 
 Authors: Xiaolong Wu, Ayush Baid
 """
-<<<<<<< HEAD
-from typing import List
-from dask import optimization
-
-import numpy as np
-from gtsam import (
-    Pose3,
-    SfmData,
-    SfmTrack,
-    Values,
-    symbol_shorthand,
-    PinholeCameraCal3Bundler,
-)
-
-C = symbol_shorthand.C  # camera
-P = symbol_shorthand.P  # 3d point
-X = symbol_shorthand.X  # camera pose
-K = symbol_shorthand.K  # calibration
-=======
 from typing import List, NamedTuple, Tuple
 
 import numpy as np
 from gtsam import Pose3, SfmData, SfmTrack
 
->>>>>>> 1f0d8ea4
 
 class SfmResult(NamedTuple):
     """Class to hold optimized camera params, 3d landmarks (w/ tracks), and
     total reprojection error.
     """
 
-<<<<<<< HEAD
-    def __init__(
-        self,
-        initial_data: SfmData,
-        optimization_result: Values,
-        total_reproj_error: float,
-        use_shared_calib: bool,
-    ) -> None:
-
-        self.total_reproj_error = total_reproj_error
-
-        self.result_data = SfmData()
-
-        # add camera params
-        for i in range(initial_data.number_cameras()):
-            self.result_data.add_camera(
-                PinholeCameraCal3Bundler(
-                    optimization_result.atPose3(X(i)),
-                    optimization_result.atCal3Bundler(
-                        K(0 if use_shared_calib else i)
-                    ),
-                ),
-            )
-
-        # add tracks
-        for j in range(initial_data.number_tracks()):
-            input_track = initial_data.track(j)
-
-            # init the result with optimized 3D point
-            result_track = SfmTrack(optimization_result.atPoint3(P(j)))
-
-            for k in range(input_track.number_measurements()):
-                cam_idx, uv = input_track.measurement(k)
-                result_track.add_measurement(cam_idx, uv)
-
-            self.result_data.add_track(result_track)
-=======
     sfm_data: SfmData
     total_reproj_error: float
->>>>>>> 1f0d8ea4
 
     def __eq__(self, other: object) -> bool:
         """Tests for equality using global poses, intrinsics, and total reprojection error.
