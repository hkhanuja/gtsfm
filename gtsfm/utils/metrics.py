--- conflicted
+++ resolved
@@ -256,17 +256,10 @@
             return None
 
         # Given a relative rotation measurement from i2 to i1, and the estimated global rotations of
-<<<<<<< HEAD
-        # i1 and i2, compute the angular difference between the relative vs. synthetic measurements.
-        # (angle between two-view measurement and synthetic relative rotation in degrees).
-        i2Ri1_synthetic = wRi2.between(wRi1)
-        angle_deg = comp_utils.compute_relative_rotation_angle(i2Ri1, i2Ri1_synthetic)
-=======
         # i1 and i2, compute the angular difference between the relative measurement vs. derived relative
         # rotation.
         i2Ri1_derived = wRi2.between(wRi1)
         angle_deg = comp_utils.compute_relative_rotation_angle(i2Ri1, i2Ri1_derived)
->>>>>>> 1351ba39
         angles.append(angle_deg)
 
     return GtsfmMetric("relative_rotation_angle_consistency_error_deg", np.array(angles, dtype=np.float32))
