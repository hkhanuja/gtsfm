"""Estimator which operates on a pair of images to compute relative pose and verified indices.

Authors: Ayush Baid, John Lambert
"""
import logging
from typing import Dict, Optional, Tuple

import dask
import numpy as np
from dask.delayed import Delayed
from gtsam import Cal3Bundler, Pose3, PinholeCameraCal3Bundler, Rot3, Unit3

import gtsfm.utils.geometry_comparisons as comp_utils
import gtsfm.utils.logger as logger_utils
import gtsfm.utils.metrics as metric_utils
from gtsfm.bundle.bundle_adjustment import BundleAdjustmentOptimizer
from gtsfm.common.keypoints import Keypoints
<<<<<<< HEAD
from gtsfm.data_association.point3d_initializer import TriangulationParam
from gtsfm.data_association.data_assoc import DataAssociation
=======
from gtsfm.common.two_view_estimation_report import TwoViewEstimationReport
from gtsfm.frontend.inlier_support_processor import InlierSupportProcessor
>>>>>>> 23551729
from gtsfm.frontend.matcher.matcher_base import MatcherBase
from gtsfm.frontend.verifier.verifier_base import VerifierBase
from gtsfm.evaluation.metrics import GtsfmMetric, GtsfmMetricsGroup


logger = logger_utils.get_logger()

mpl_logger = logging.getLogger("matplotlib")
mpl_logger.setLevel(logging.WARNING)

pil_logger = logging.getLogger("PIL")
pil_logger.setLevel(logging.INFO)


DATA_ASSOC_REPROJ_ERROR_THRESH = 3
DATA_ASSOC_2VIEW = DataAssociation(
    reproj_error_thresh=DATA_ASSOC_REPROJ_ERROR_THRESH, min_track_len=2, mode=TriangulationParam.NO_RANSAC
)
BUNDLE_ADJUST_2VIEW = BundleAdjustmentOptimizer(
    output_reproj_error_thresh=100, robust_measurement_noise=True
)  # we dont care about output error threshold as we do not access the tracks of 2-view BA, which the threshold affects.


class TwoViewEstimator:
    """Wrapper for running two-view relative pose estimation on image pairs in the dataset."""

    def __init__(
        self,
        matcher: MatcherBase,
        verifier: VerifierBase,
        inlier_support_processor: InlierSupportProcessor,
        eval_threshold_px: float,
    ) -> None:
        """Initializes the two-view estimator from matcher and verifier.

        Args:
            matcher: matcher to use.
            verifier: verifier to use.
            inlier_support_processor: post-processor that uses information about RANSAC support to filter out pairs.
            eval_threshold_px: distance threshold for marking a correspondence pair as inlier during evaluation
                (not during estimation).
        """
        self._matcher = matcher
        self._verifier = verifier
        self.processor = inlier_support_processor
        self._corr_metric_dist_threshold = eval_threshold_px

    @classmethod
    def bundle_adjust(
        cls,
        keypoints_i1: Keypoints,
        keypoints_i2: Keypoints,
        verified_corr_idxes: np.ndarray,
        camera_intrinsics_i1: Cal3Bundler,
        camera_intrinsics_i2: Cal3Bundler,
        i2Ri1_initial: Optional[Rot3],
        i2Ui1_initial: Optional[Unit3],
    ) -> Tuple[Optional[Rot3], Optional[Unit3]]:
        """Refine the relative pose using bundle adjustment on the 2-view scene.

        Args:
            keypoints_i1: keypoints from image i1.
            keypoints_i2: keypoints from image i2.
            verified_corr_idxes: indices of verified correspondences between i1 and i2.
            camera_intrinsics_i1: intrinsics for i1.
            camera_intrinsics_i2: intrinsics for i2.
            i2Ri1_initial: the relative rotation to be used as initial rotation between cameras.
            i2Ui1_initial: the relative unit direction, to be used to initialize initial translation between cameras.

        Returns:
            Optimized relative rotation i2Ri1.
            Optimized unit translation i2Ui1.
        """

        if i2Ri1_initial is None or i2Ui1_initial is None:
            return None, None

        # set the camera 2 pose as the global coordinate system
        camera_i1 = PinholeCameraCal3Bundler(Pose3(i2Ri1_initial, i2Ui1_initial.point3()), camera_intrinsics_i1)
        camera_i2 = PinholeCameraCal3Bundler(Pose3(), camera_intrinsics_i2)

        # perform data association to construct 2-view BA input
        ba_input, _ = DATA_ASSOC_2VIEW.run(
            num_images=2,
            cameras={0: camera_i1, 1: camera_i2},
            corr_idxs_dict={(0, 1): verified_corr_idxes},
            keypoints_list=[keypoints_i1, keypoints_i2],
        )

        ba_output, _ = BUNDLE_ADJUST_2VIEW.run(ba_input)

        # extract the camera poses
        wTi1, wTi2 = ba_output.get_camera_poses()

        if wTi1 is None or wTi2 is None:
            logger.warning("2-view BA failed")
            return i2Ri1_initial, i2Ui1_initial

        i2Ti1_optimized = wTi2.between(wTi1)

        return i2Ti1_optimized.rotation(), Unit3(i2Ti1_optimized.translation())

    def get_corr_metric_dist_threshold(self) -> float:
        """Getter for the distance threshold used in the metric for correct correspondences."""
        return self._corr_metric_dist_threshold

    def create_computation_graph(
        self,
        keypoints_i1_graph: Delayed,
        keypoints_i2_graph: Delayed,
        descriptors_i1_graph: Delayed,
        descriptors_i2_graph: Delayed,
        camera_intrinsics_i1_graph: Delayed,
        camera_intrinsics_i2_graph: Delayed,
        im_shape_i1_graph: Delayed,
        im_shape_i2_graph: Delayed,
        i2Ti1_expected_graph: Optional[Delayed] = None,
    ) -> Tuple[Delayed, Delayed, Delayed, Optional[Delayed], Optional[Delayed], Optional[Delayed]]:
        """Create delayed tasks for matching and verification.

        Args:
            keypoints_i1_graph: keypoints for image i1.
            keypoints_i2_graph: keypoints for image i2.
            descriptors_i1_graph: corr. descriptors for image i1.
            descriptors_i2_graph: corr. descriptors for image i2.
            camera_intrinsics_i1_graph: intrinsics for camera i1.
            camera_intrinsics_i2_graph: intrinsics for camera i2.
            im_shape_i1_graph: image shape for image i1.
            im_shape_i2_graph: image shape for image i2.
            i2Ti1_expected_graph (optional): ground truth relative pose, used for evaluation if available. Defaults to
                                             None.

        Returns:
            Computed relative rotation wrapped as Delayed.
            Computed relative translation direction wrapped as Delayed.
            Indices of verified correspondences wrapped as Delayed.
            Two view report w/ verifier metrics wrapped as Delayed.
            Two view report w/ post-processor metrics wrapped as Delayed.
        """

        # graph for matching to obtain putative correspondences
        corr_idxs_graph = self._matcher.create_computation_graph(
            keypoints_i1_graph,
            keypoints_i2_graph,
            descriptors_i1_graph,
            descriptors_i2_graph,
            im_shape_i1_graph,
            im_shape_i2_graph,
        )

        # verification on putative correspondences to obtain relative pose
        # and verified correspondences
<<<<<<< HEAD
        (
            i2Ri1_pre_ba_graph,
            i2Ui1_pre_ba_graph,
            v_corr_idxs_graph,
            inlier_ratio_est_model,
        ) = self._verifier.create_computation_graph(
=======
        # TODO: name this verified_correspondence_idxs (add note: everything here is delayed)
        (i2Ri1_graph, i2Ui1_graph, v_corr_idxs_graph, inlier_ratio_est_model) = self._verifier.create_computation_graph(
>>>>>>> 23551729
            keypoints_i1_graph,
            keypoints_i2_graph,
            corr_idxs_graph,
            camera_intrinsics_i1_graph,
            camera_intrinsics_i2_graph,
        )

        i2Ri1_graph, i2Ui1_graph = dask.delayed(self.bundle_adjust, nout=2)(
            keypoints_i1_graph,
            keypoints_i2_graph,
            v_corr_idxs_graph,
            camera_intrinsics_i1_graph,
            camera_intrinsics_i2_graph,
            i2Ri1_pre_ba_graph,
            i2Ui1_pre_ba_graph,
        )

        # if we have the expected GT data, evaluate the computed relative pose
        if i2Ti1_expected_graph is not None:
            R_error_deg, U_error_deg = dask.delayed(compute_relative_pose_metrics, nout=2)(
                i2Ri1_graph, i2Ui1_graph, i2Ti1_expected_graph
            )
            num_inliers_gt_model, inlier_ratio_gt_model, v_corr_idxs_inlier_mask_gt = dask.delayed(
                compute_correspondence_metrics, nout=3
            )(
                keypoints_i1_graph,
                keypoints_i2_graph,
                v_corr_idxs_graph,
                camera_intrinsics_i1_graph,
                camera_intrinsics_i2_graph,
                i2Ti1_expected_graph,
                self._corr_metric_dist_threshold,
            )
        else:
            R_error_deg, U_error_deg = None, None
            num_inliers_gt_model, inlier_ratio_gt_model = None, None
            v_corr_idxs_inlier_mask_gt = None

        two_view_report_graph = dask.delayed(generate_two_view_report)(
            inlier_ratio_est_model,
            R_error_deg,
            U_error_deg,
            num_inliers_gt_model,
            inlier_ratio_gt_model,
            v_corr_idxs_inlier_mask_gt,
            v_corr_idxs_graph,
        )

        # Note: We name the output as _pp, as it represents a post-processed quantity.
        (
            i2Ri1_pp_graph,
            i2Ui1_pp_graph,
            v_corr_idxs_pp_graph,
            two_view_report_pp_graph,
        ) = self.processor.create_computation_graph(
            i2Ri1_graph, i2Ui1_graph, v_corr_idxs_graph, two_view_report_graph
        )
        # We provide both, as we will create reports for both.
        return (i2Ri1_pp_graph, i2Ui1_pp_graph, v_corr_idxs_pp_graph, two_view_report_graph, two_view_report_pp_graph)


def generate_two_view_report(
    inlier_ratio_est_model: float,
    R_error_deg: float,
    U_error_deg: float,
    num_inliers_gt_model: int,
    inlier_ratio_gt_model: float,
    v_corr_idxs_inlier_mask_gt: np.ndarray,
    v_corr_idxs: np.ndarray,
) -> TwoViewEstimationReport:
    """Wrapper around class constructor for Dask."""
    two_view_report = TwoViewEstimationReport(
        inlier_ratio_est_model=inlier_ratio_est_model,
        num_inliers_est_model=v_corr_idxs.shape[0],
        num_inliers_gt_model=num_inliers_gt_model,
        inlier_ratio_gt_model=inlier_ratio_gt_model,
        v_corr_idxs_inlier_mask_gt=v_corr_idxs_inlier_mask_gt,
        v_corr_idxs=v_corr_idxs,
        R_error_deg=R_error_deg,
        U_error_deg=U_error_deg,
    )
    return two_view_report


def compute_correspondence_metrics(
    keypoints_i1: Keypoints,
    keypoints_i2: Keypoints,
    corr_idxs_i1i2: np.ndarray,
    intrinsics_i1: Cal3Bundler,
    intrinsics_i2: Cal3Bundler,
    i2Ti1: Pose3,
    epipolar_distance_threshold: float,
) -> Tuple[int, float, Optional[np.ndarray]]:
    """Compute the metrics for the generated verified correspondence.

    Args:
        keypoints_i1: detected keypoints in image i1.
        keypoints_i2: detected keypoints in image i2.
        corr_idxs_i1i2: indices of correspondences.
        intrinsics_i1: intrinsics for i1.
        intrinsics_i2: intrinsics for i2.
        i2Ti1: relative pose.
        epipolar_distance_threshold: max epipolar distance to qualify as a correct match.

    Returns:
        Number of inlier correspondences to ground truth epipolar geometry, i.e. #correct correspondences.
        Inlier Ratio, i.e. ratio of correspondences which are correct w.r.t. given relative pose.
        Mask of which verified correspondences are classified as correct under Sampson error
            (using GT epipolar geometry).
    """
    if corr_idxs_i1i2.size == 0:
        return 0, float("Nan"), None

    v_corr_idxs_inlier_mask_gt = metric_utils.count_correct_correspondences(
        keypoints_i1.extract_indices(corr_idxs_i1i2[:, 0]),
        keypoints_i2.extract_indices(corr_idxs_i1i2[:, 1]),
        intrinsics_i1,
        intrinsics_i2,
        i2Ti1,
        epipolar_distance_threshold,
    )
    num_inliers_gt_model = np.count_nonzero(v_corr_idxs_inlier_mask_gt)
    inlier_ratio_gt_model = num_inliers_gt_model / corr_idxs_i1i2.shape[0]
    return num_inliers_gt_model, inlier_ratio_gt_model, v_corr_idxs_inlier_mask_gt


def compute_relative_pose_metrics(
    i2Ri1_computed: Optional[Rot3], i2Ui1_computed: Optional[Unit3], i2Ti1_expected: Pose3
) -> Tuple[Optional[float], Optional[float]]:
    """Compute the metrics on relative camera pose.

    Args:
        i2Ri1_computed: computed relative rotation.
        i2Ui1_computed: computed relative translation direction.
        i2Ti1_expected: expected relative pose.

    Returns:
        Rotation error, in degrees
        Unit translation error, in degrees
    """
    R_error_deg = comp_utils.compute_relative_rotation_angle(i2Ri1_computed, i2Ti1_expected.rotation())
    U_error_deg = comp_utils.compute_relative_unit_translation_angle(
        i2Ui1_computed, Unit3(i2Ti1_expected.translation())
    )

    return (R_error_deg, U_error_deg)


def aggregate_frontend_metrics(
    two_view_reports_dict: Dict[Tuple[int, int], Optional[TwoViewEstimationReport]],
    angular_err_threshold_deg: float,
    metric_group_name: str,
) -> None:
    """Aggregate the front-end metrics to log summary statistics.

    We define "pose error" as the maximum of the angular errors in rotation and translation, per:
        SuperGlue, CVPR 2020: https://arxiv.org/pdf/1911.11763.pdf
        Learning to find good correspondences. CVPR 2018:
        OA-Net, ICCV 2019:
        NG-RANSAC, ICCV 2019:

    Args:
        two_view_report_dict: report containing front-end metrics for each image pair.
        angular_err_threshold_deg: threshold for classifying angular error metrics as success.
        metric_group_name: name we will assign to the GtsfmMetricGroup returned by this fn.
    """
    num_image_pairs = len(two_view_reports_dict.keys())

    # all rotational errors in degrees
    rot3_angular_errors = []
    trans_angular_errors = []

    inlier_ratio_gt_model_all_pairs = []
    inlier_ratio_est_model_all_pairs = []
    num_inliers_gt_model_all_pairs = []
    num_inliers_est_model_all_pairs = []
    # populate the distributions
    for report in two_view_reports_dict.values():
        if report is None:
            continue
        rot3_angular_errors.append(report.R_error_deg)
        trans_angular_errors.append(report.U_error_deg)

        inlier_ratio_gt_model_all_pairs.append(report.inlier_ratio_gt_model)
        inlier_ratio_est_model_all_pairs.append(report.inlier_ratio_est_model)
        num_inliers_gt_model_all_pairs.append(report.num_inliers_gt_model)
        num_inliers_est_model_all_pairs.append(report.num_inliers_est_model)

    rot3_angular_errors = np.array(rot3_angular_errors, dtype=float)
    trans_angular_errors = np.array(trans_angular_errors, dtype=float)
    # count number of rot3 errors which are not None. Should be same in rot3/unit3
    num_valid_image_pairs = np.count_nonzero(~np.isnan(rot3_angular_errors))

    # compute pose errors by picking the max error from rot3 and unit3 errors
    pose_errors = np.maximum(rot3_angular_errors, trans_angular_errors)

    # check errors against the threshold
    success_count_rot3 = np.sum(rot3_angular_errors < angular_err_threshold_deg)
    success_count_unit3 = np.sum(trans_angular_errors < angular_err_threshold_deg)
    success_count_pose = np.sum(pose_errors < angular_err_threshold_deg)

    # count image pair entries where inlier ratio w.r.t. GT model == 1.
    all_correct = np.count_nonzero(
        [report.inlier_ratio_gt_model == 1.0 for report in two_view_reports_dict.values() if report is not None]
    )

    logger.debug(
        "[Two view optimizer] [Summary] Rotation success: %d/%d/%d",
        success_count_rot3,
        num_valid_image_pairs,
        num_image_pairs,
    )

    logger.debug(
        "[Two view optimizer] [Summary] Translation success: %d/%d/%d",
        success_count_unit3,
        num_valid_image_pairs,
        num_image_pairs,
    )

    logger.debug(
        "[Two view optimizer] [Summary] Pose success: %d/%d/%d",
        success_count_pose,
        num_valid_image_pairs,
        num_image_pairs,
    )

    logger.debug(
        "[Two view optimizer] [Summary] # Image pairs with 100%% inlier ratio:: %d/%d", all_correct, num_image_pairs
    )

    # TODO(akshay-krishnan): Move angular_err_threshold_deg and num_total_image_pairs to metadata.
    frontend_metrics = GtsfmMetricsGroup(
        metric_group_name,
        [
            GtsfmMetric("angular_err_threshold_deg", angular_err_threshold_deg),
            GtsfmMetric("num_total_image_pairs", int(num_image_pairs)),
            GtsfmMetric("num_valid_image_pairs", int(num_valid_image_pairs)),
            GtsfmMetric("rotation_success_count", int(success_count_rot3)),
            GtsfmMetric("translation_success_count", int(success_count_unit3)),
            GtsfmMetric("pose_success_count", int(success_count_pose)),
            GtsfmMetric("num_all_inlier_correspondences_wrt_gt_model", int(all_correct)),
            GtsfmMetric("rot3_angular_errors_deg", rot3_angular_errors),
            GtsfmMetric("trans_angular_errors_deg", trans_angular_errors),
            GtsfmMetric("pose_errors_deg", pose_errors),
            GtsfmMetric("inlier_ratio_wrt_gt_model", inlier_ratio_gt_model_all_pairs),
            GtsfmMetric("inlier_ratio_wrt_est_model", inlier_ratio_est_model_all_pairs),
            GtsfmMetric("num_inliers_est_model", num_inliers_est_model_all_pairs),
            GtsfmMetric("num_inliers_gt_model", num_inliers_gt_model_all_pairs),
        ],
    )
    return frontend_metrics<|MERGE_RESOLUTION|>--- conflicted
+++ resolved
@@ -15,13 +15,10 @@
 import gtsfm.utils.metrics as metric_utils
 from gtsfm.bundle.bundle_adjustment import BundleAdjustmentOptimizer
 from gtsfm.common.keypoints import Keypoints
-<<<<<<< HEAD
+from gtsfm.common.two_view_estimation_report import TwoViewEstimationReport
 from gtsfm.data_association.point3d_initializer import TriangulationParam
 from gtsfm.data_association.data_assoc import DataAssociation
-=======
-from gtsfm.common.two_view_estimation_report import TwoViewEstimationReport
 from gtsfm.frontend.inlier_support_processor import InlierSupportProcessor
->>>>>>> 23551729
 from gtsfm.frontend.matcher.matcher_base import MatcherBase
 from gtsfm.frontend.verifier.verifier_base import VerifierBase
 from gtsfm.evaluation.metrics import GtsfmMetric, GtsfmMetricsGroup
@@ -172,19 +169,14 @@
             im_shape_i2_graph,
         )
 
-        # verification on putative correspondences to obtain relative pose
-        # and verified correspondences
-<<<<<<< HEAD
+        # verification on putative correspondences to obtain relative pose and verified correspondences\
+        # TODO: name this verified_correspondence_idxs (add note: everything here is delayed)
         (
             i2Ri1_pre_ba_graph,
             i2Ui1_pre_ba_graph,
             v_corr_idxs_graph,
             inlier_ratio_est_model,
         ) = self._verifier.create_computation_graph(
-=======
-        # TODO: name this verified_correspondence_idxs (add note: everything here is delayed)
-        (i2Ri1_graph, i2Ui1_graph, v_corr_idxs_graph, inlier_ratio_est_model) = self._verifier.create_computation_graph(
->>>>>>> 23551729
             keypoints_i1_graph,
             keypoints_i2_graph,
             corr_idxs_graph,
