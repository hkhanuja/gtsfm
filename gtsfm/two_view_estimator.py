--- conflicted
+++ resolved
@@ -176,15 +176,8 @@
         Unit translation error, in degrees
     """
     R_error_deg = comp_utils.compute_relative_rotation_angle(i2Ri1_computed, i2Ti1_expected.rotation())
-
-<<<<<<< HEAD
-    R_error = comp_utils.compute_relative_rotation_angle(i2Ri1_computed, i2Ti1_expected.rotation())
-    U_error = comp_utils.compute_relative_unit_translation_angle(i2Ui1_computed, Unit3(i2Ti1_expected.translation()))
-=======
-    U_error_deg = comp_utils.compute_relative_unit_translation_angle(i2Ui1_computed, Unit3(i2Ti1_expected.translation()))
-
-    logger.debug("[Two View Estimator] Relative rotation error %f deg.", R_error_deg)
-    logger.debug("[Two View Estimator] Relative unit-translation error %f deg.", U_error_deg)
->>>>>>> 8ec519dd
+    U_error_deg = comp_utils.compute_relative_unit_translation_angle(
+        i2Ui1_computed, Unit3(i2Ti1_expected.translation())
+    )
 
     return (R_error_deg, U_error_deg)