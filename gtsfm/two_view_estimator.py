"""Estimator which operates on a pair of images to compute relative pose and verified indices.

Authors: Ayush Baid, John Lambert
"""
import logging
<<<<<<< HEAD
from collections import defaultdict
from typing import Dict, Optional, Tuple
=======
from typing import Dict, Optional, Tuple, List
>>>>>>> b298d6a2

import dask
import numpy as np
from dask.delayed import Delayed
from gtsam import Pose3, Rot3, Unit3

import gtsfm.utils.geometry_comparisons as comp_utils
import gtsfm.utils.logger as logger_utils
import gtsfm.utils.metrics as metric_utils
<<<<<<< HEAD
from gtsfm.common.keypoints import Keypoints
from gtsfm.common.two_view_estimation_report import TwoViewEstimationReport, TwoViewConfigurationType
from gtsfm.evaluation.metrics import GtsfmMetric, GtsfmMetricsGroup
from gtsfm.frontend.homography_verifier.homography_verifier_base import HomographyVerifierBase
=======
from gtsfm.common.two_view_estimation_report import TwoViewEstimationReport
>>>>>>> b298d6a2
from gtsfm.frontend.inlier_support_processor import InlierSupportProcessor
from gtsfm.frontend.matcher.matcher_base import MatcherBase
from gtsfm.frontend.verifier.verifier_base import VerifierBase


logger = logger_utils.get_logger()

mpl_logger = logging.getLogger("matplotlib")
mpl_logger.setLevel(logging.WARNING)

pil_logger = logging.getLogger("PIL")
pil_logger.setLevel(logging.INFO)


class TwoViewEstimator:
    """Wrapper for running two-view relative pose estimation on image pairs in the dataset."""

    def __init__(
        self,
        matcher: MatcherBase,
        verifier: VerifierBase,
        homography_verifier: HomographyVerifierBase,
        inlier_support_processor: InlierSupportProcessor,
        eval_threshold_px: float,
    ) -> None:
        """Initializes the two-view estimator from matcher and verifier.

        Args:
            matcher: matcher to use.
            verifier: verifier to use.
            homography_verifier:
            inlier_support_processor: post-processor that uses information about RANSAC support to filter out pairs.
            eval_threshold_px: distance threshold for marking a correspondence pair as inlier during evaluation
                (not during estimation).
        """
        self._matcher = matcher
        self._verifier = verifier
        self._homography_verifier = homography_verifier
        self.processor = inlier_support_processor
        self._corr_metric_dist_threshold = eval_threshold_px

    def get_corr_metric_dist_threshold(self) -> float:
        """Getter for the distance threshold used in the metric for correct correspondences."""
        return self._corr_metric_dist_threshold

    def create_computation_graph(
        self,
        keypoints_i1_graph: Delayed,
        keypoints_i2_graph: Delayed,
        descriptors_i1_graph: Delayed,
        descriptors_i2_graph: Delayed,
        camera_intrinsics_i1_graph: Delayed,
        camera_intrinsics_i2_graph: Delayed,
        im_shape_i1_graph: Delayed,
        im_shape_i2_graph: Delayed,
        gt_wTi1_graph: Optional[Delayed] = None,
        gt_wTi2_graph: Optional[Delayed] = None,
        gt_scene_mesh_graph: Optional[Delayed] = None,
    ) -> Tuple[Delayed, Delayed, Delayed, Optional[Delayed], Optional[Delayed]]:
        """Create delayed tasks for matching and verification.

        Args:
            keypoints_i1_graph: keypoints for image i1.
            keypoints_i2_graph: keypoints for image i2.
            descriptors_i1_graph: corr. descriptors for image i1.
            descriptors_i2_graph: corr. descriptors for image i2.
            camera_intrinsics_i1_graph: intrinsics for camera i1.
            camera_intrinsics_i2_graph: intrinsics for camera i2.
            im_shape_i1_graph: image shape for image i1.
            im_shape_i2_graph: image shape for image i2.
            i2Ti1_expected_graph (optional): ground truth relative pose, used for evaluation if available. Defaults to
                                             None.

        Returns:
            Computed relative rotation wrapped as Delayed.
            Computed relative translation direction wrapped as Delayed.
            Indices of verified correspondences wrapped as Delayed.
            Two view report w/ verifier metrics wrapped as Delayed.
            Two view report w/ post-processor metrics wrapped as Delayed.
        """

        # graph for matching to obtain putative correspondences
        corr_idxs_graph = self._matcher.create_computation_graph(
            keypoints_i1_graph,
            keypoints_i2_graph,
            descriptors_i1_graph,
            descriptors_i2_graph,
            im_shape_i1_graph,
            im_shape_i2_graph,
        )

        # verification on putative correspondences to obtain relative pose
        # and verified correspondences
        # TODO: name this verified_correspondence_idxs (add note: everything here is delayed)
        (i2Ri1_graph, i2Ui1_graph, v_corr_idxs_graph, inlier_ratio_est_model) = self._verifier.create_computation_graph(
            keypoints_i1_graph,
            keypoints_i2_graph,
            corr_idxs_graph,
            camera_intrinsics_i1_graph,
            camera_intrinsics_i2_graph,
        )

        # if we have the expected GT data, evaluate the computed relative pose
        if gt_wTi1_graph is not None and gt_wTi2_graph is not None:
            i2Ti1_expected_graph = gt_wTi2_graph.between(gt_wTi1_graph)
            R_error_deg, U_error_deg = dask.delayed(compute_relative_pose_metrics, nout=2)(
                i2Ri1_graph, i2Ui1_graph, i2Ti1_expected_graph
            )
            v_corr_idxs_inlier_mask_gt, reproj_error_gt_model = dask.delayed(
                metric_utils.compute_correspondence_metrics, nout=2
            )(
                keypoints_i1_graph,
                keypoints_i2_graph,
                v_corr_idxs_graph,
                camera_intrinsics_i1_graph,
                camera_intrinsics_i2_graph,
                self._corr_metric_dist_threshold,
                gt_wTi1_graph,
                gt_wTi2_graph,
                gt_scene_mesh_graph,
            )
        else:
            R_error_deg, U_error_deg = None, None
            v_corr_idxs_inlier_mask_gt, reproj_error_gt_model = None, None

        # Note: homography estimation threshold must match the E / F thresholds for #inliers to be comparable
        # TODO(johnwlambert): H_graph is currently unused, but in a future PR pose from homography will be extracted.
        H_graph, H_inlier_idxs, inlier_ratio_H, num_inliers_H = dask.delayed(self._homography_verifier.verify, nout=4)(
            keypoints_i1_graph,
            keypoints_i2_graph,
            match_indices=corr_idxs_graph,
            estimation_threshold_px=self._verifier._estimation_threshold_px,
        )

        two_view_report_graph = dask.delayed(generate_two_view_report)(
            inlier_ratio_est_model,
<<<<<<< HEAD
            num_inliers_H,
            inlier_ratio_H,
            R_error_deg,
            U_error_deg,
            num_inliers_gt_model,
            inlier_ratio_gt_model,
            v_corr_idxs_inlier_mask_gt,
=======
>>>>>>> b298d6a2
            v_corr_idxs_graph,
            R_error_deg=R_error_deg,
            U_error_deg=U_error_deg,
            v_corr_idxs_inlier_mask_gt=v_corr_idxs_inlier_mask_gt,
            reproj_error_gt_model=reproj_error_gt_model,
        )

        # Note: We name the output as _pp, as it represents a post-processed quantity.
        (
            i2Ri1_pp_graph,
            i2Ui1_pp_graph,
            v_corr_idxs_pp_graph,
            two_view_report_pp_graph,
        ) = self.processor.create_computation_graph(i2Ri1_graph, i2Ui1_graph, v_corr_idxs_graph, two_view_report_graph)
        # We provide both, as we will create reports for both.
        return (i2Ri1_pp_graph, i2Ui1_pp_graph, v_corr_idxs_pp_graph, two_view_report_graph, two_view_report_pp_graph)


def generate_two_view_report(
    inlier_ratio_est_model: float,
<<<<<<< HEAD
    num_inliers_H: int,
    inlier_ratio_H: float,
    R_error_deg: float,
    U_error_deg: float,
    num_inliers_gt_model: int,
    inlier_ratio_gt_model: float,
    v_corr_idxs_inlier_mask_gt: np.ndarray,
=======
>>>>>>> b298d6a2
    v_corr_idxs: np.ndarray,
    R_error_deg: Optional[float] = None,
    U_error_deg: Optional[float] = None,
    v_corr_idxs_inlier_mask_gt: Optional[np.ndarray] = None,
    reproj_error_gt_model: Optional[np.ndarray] = None,
) -> TwoViewEstimationReport:
    """Wrapper around class constructor for Dask."""
    # Compute ground truth metrics.
    if v_corr_idxs_inlier_mask_gt is not None and reproj_error_gt_model is not None:
        num_inliers_gt_model = np.count_nonzero(v_corr_idxs_inlier_mask_gt)
        inlier_ratio_gt_model = (
            np.count_nonzero(v_corr_idxs_inlier_mask_gt) / v_corr_idxs.shape[0] if len(v_corr_idxs) > 0 else 0.0
        )
        inlier_avg_reproj_error_gt_model = np.mean(reproj_error_gt_model[v_corr_idxs_inlier_mask_gt])
        outlier_avg_reproj_error_gt_model = np.nanmean(
            reproj_error_gt_model[np.logical_not(v_corr_idxs_inlier_mask_gt)]
        )
    else:
        num_inliers_gt_model = 0
        inlier_ratio_gt_model = float("Nan")
        inlier_avg_reproj_error_gt_model = float("Nan")
        outlier_avg_reproj_error_gt_model = float("Nan")

    # Generate report.
    two_view_report = TwoViewEstimationReport(
        inlier_ratio_est_model=inlier_ratio_est_model,
        num_inliers_H=num_inliers_H,
        inlier_ratio_H=inlier_ratio_H,
        num_inliers_est_model=v_corr_idxs.shape[0],
        num_inliers_gt_model=num_inliers_gt_model,
        inlier_ratio_gt_model=inlier_ratio_gt_model,
        v_corr_idxs_inlier_mask_gt=v_corr_idxs_inlier_mask_gt,
        v_corr_idxs=v_corr_idxs,
        R_error_deg=R_error_deg,
        U_error_deg=U_error_deg,
        reproj_error_gt_model=reproj_error_gt_model,
        inlier_avg_reproj_error_gt_model=inlier_avg_reproj_error_gt_model,
        outlier_avg_reproj_error_gt_model=outlier_avg_reproj_error_gt_model,
    )
    return two_view_report


def compute_relative_pose_metrics(
    i2Ri1_computed: Optional[Rot3], i2Ui1_computed: Optional[Unit3], i2Ti1_expected: Pose3
) -> Tuple[Optional[float], Optional[float]]:
    """Compute the metrics on relative camera pose.

    Args:
        i2Ri1_computed: computed relative rotation.
        i2Ui1_computed: computed relative translation direction.
        i2Ti1_expected: expected relative pose.

    Returns:
        Rotation error, in degrees
        Unit translation error, in degrees
    """
    R_error_deg = comp_utils.compute_relative_rotation_angle(i2Ri1_computed, i2Ti1_expected.rotation())
    U_error_deg = comp_utils.compute_relative_unit_translation_angle(
        i2Ui1_computed, Unit3(i2Ti1_expected.translation())
    )

    return (R_error_deg, U_error_deg)


def aggregate_frontend_metrics(
    two_view_reports_dict: Dict[Tuple[int, int], Optional[TwoViewEstimationReport]],
    angular_err_threshold_deg: float,
    metric_group_name: str,
) -> None:
    """Aggregate the front-end metrics to log summary statistics.

    We define "pose error" as the maximum of the angular errors in rotation and translation, per:
        SuperGlue, CVPR 2020: https://arxiv.org/pdf/1911.11763.pdf
        Learning to find good correspondences. CVPR 2018:
        OA-Net, ICCV 2019:
        NG-RANSAC, ICCV 2019:

    Args:
        two_view_report_dict: report containing front-end metrics for each image pair.
        angular_err_threshold_deg: threshold for classifying angular error metrics as success.
        metric_group_name: name we will assign to the GtsfmMetricGroup returned by this fn.
    """
    num_image_pairs = len(two_view_reports_dict.keys())

    # all rotational errors in degrees
    rot3_angular_errors: List[float] = []
    trans_angular_errors: List[float] = []

    inlier_ratio_gt_model_all_pairs = []
    inlier_ratio_est_model_all_pairs = []
    num_inliers_gt_model_all_pairs = []
    num_inliers_est_model_all_pairs = []
    configuration_counts = defaultdict(int)

    # populate the distributions
    for report in two_view_reports_dict.values():
        if report is None:
            continue
        if report.R_error_deg is not None:
            rot3_angular_errors.append(report.R_error_deg)
        if report.U_error_deg is not None:
            trans_angular_errors.append(report.U_error_deg)

        inlier_ratio_gt_model_all_pairs.append(report.inlier_ratio_gt_model)
        inlier_ratio_est_model_all_pairs.append(report.inlier_ratio_est_model)
        num_inliers_gt_model_all_pairs.append(report.num_inliers_gt_model)
        num_inliers_est_model_all_pairs.append(report.num_inliers_est_model)

        configuration_counts[report.configuration_type] += 1

    rot3_angular_errors = np.array(rot3_angular_errors, dtype=float)
    trans_angular_errors = np.array(trans_angular_errors, dtype=float)
    # count number of rot3 errors which are not None. Should be same in rot3/unit3
    num_valid_image_pairs = np.count_nonzero(~np.isnan(rot3_angular_errors))

    # compute pose errors by picking the max error from rot3 and unit3 errors
    pose_errors = np.maximum(rot3_angular_errors, trans_angular_errors)

    # check errors against the threshold
    success_count_rot3 = np.sum(rot3_angular_errors < angular_err_threshold_deg)
    success_count_unit3 = np.sum(trans_angular_errors < angular_err_threshold_deg)
    success_count_pose = np.sum(pose_errors < angular_err_threshold_deg)

    # count image pair entries where inlier ratio w.r.t. GT model == 1.
    all_correct = np.count_nonzero(
        [report.inlier_ratio_gt_model == 1.0 for report in two_view_reports_dict.values() if report is not None]
    )

    calibrated_configuration_percent = configuration_counts[TwoViewConfigurationType.CALIBRATED] / num_image_pairs * 100
    planar_or_panoramic_configuration_percent = (
        configuration_counts[TwoViewConfigurationType.PLANAR_OR_PANORAMIC] / num_image_pairs * 100
    )
    degenerate_configuration_percent = configuration_counts[TwoViewConfigurationType.DEGENERATE] / num_image_pairs * 100

    logger.info(
        "[Two view optimizer] [Summary] Calibrated %.1f%%, Planar/Panoramic %.1f%%, Degenerate: %.1f%%",
        calibrated_configuration_percent,
        planar_or_panoramic_configuration_percent,
        degenerate_configuration_percent,
    )

    logger.info(
        "[Two view optimizer] [Summary] Rotation success: %d/%d/%d",
        success_count_rot3,
        num_valid_image_pairs,
        num_image_pairs,
    )

    logger.info(
        "[Two view optimizer] [Summary] Translation success: %d/%d/%d",
        success_count_unit3,
        num_valid_image_pairs,
        num_image_pairs,
    )

    logger.info(
        "[Two view optimizer] [Summary] Pose success: %d/%d/%d",
        success_count_pose,
        num_valid_image_pairs,
        num_image_pairs,
    )

    logger.info(
        "[Two view optimizer] [Summary] # Image pairs with 100%% inlier ratio:: %d/%d", all_correct, num_image_pairs
    )

    # TODO(akshay-krishnan): Move angular_err_threshold_deg and num_total_image_pairs to metadata.
    frontend_metrics = GtsfmMetricsGroup(
        metric_group_name,
        [
            GtsfmMetric("angular_err_threshold_deg", angular_err_threshold_deg),
            GtsfmMetric("num_total_image_pairs", int(num_image_pairs)),
            GtsfmMetric("num_valid_image_pairs", int(num_valid_image_pairs)),
            GtsfmMetric("rotation_success_count", int(success_count_rot3)),
            GtsfmMetric("translation_success_count", int(success_count_unit3)),
            GtsfmMetric("pose_success_count", int(success_count_pose)),
            GtsfmMetric("num_all_inlier_correspondences_wrt_gt_model", int(all_correct)),
            GtsfmMetric("rot3_angular_errors_deg", rot3_angular_errors),
            GtsfmMetric("trans_angular_errors_deg", trans_angular_errors),
            GtsfmMetric("pose_errors_deg", pose_errors),
            GtsfmMetric("inlier_ratio_wrt_gt_model", inlier_ratio_gt_model_all_pairs),
            GtsfmMetric("inlier_ratio_wrt_est_model", inlier_ratio_est_model_all_pairs),
            GtsfmMetric("num_inliers_est_model", num_inliers_est_model_all_pairs),
            GtsfmMetric("num_inliers_gt_model", num_inliers_gt_model_all_pairs),
            GtsfmMetric("degenerate_configuration_percent", degenerate_configuration_percent),
            GtsfmMetric("planar_or_panoramic_configuration_percent", planar_or_panoramic_configuration_percent),
            GtsfmMetric("calibrated_configuration_percent", calibrated_configuration_percent),
        ],
    )
    return frontend_metrics<|MERGE_RESOLUTION|>--- conflicted
+++ resolved
@@ -3,12 +3,8 @@
 Authors: Ayush Baid, John Lambert
 """
 import logging
-<<<<<<< HEAD
 from collections import defaultdict
-from typing import Dict, Optional, Tuple
-=======
 from typing import Dict, Optional, Tuple, List
->>>>>>> b298d6a2
 
 import dask
 import numpy as np
@@ -18,14 +14,10 @@
 import gtsfm.utils.geometry_comparisons as comp_utils
 import gtsfm.utils.logger as logger_utils
 import gtsfm.utils.metrics as metric_utils
-<<<<<<< HEAD
 from gtsfm.common.keypoints import Keypoints
 from gtsfm.common.two_view_estimation_report import TwoViewEstimationReport, TwoViewConfigurationType
 from gtsfm.evaluation.metrics import GtsfmMetric, GtsfmMetricsGroup
 from gtsfm.frontend.homography_verifier.homography_verifier_base import HomographyVerifierBase
-=======
-from gtsfm.common.two_view_estimation_report import TwoViewEstimationReport
->>>>>>> b298d6a2
 from gtsfm.frontend.inlier_support_processor import InlierSupportProcessor
 from gtsfm.frontend.matcher.matcher_base import MatcherBase
 from gtsfm.frontend.verifier.verifier_base import VerifierBase
@@ -161,18 +153,14 @@
         )
 
         two_view_report_graph = dask.delayed(generate_two_view_report)(
-            inlier_ratio_est_model,
-<<<<<<< HEAD
-            num_inliers_H,
-            inlier_ratio_H,
-            R_error_deg,
-            U_error_deg,
-            num_inliers_gt_model,
-            inlier_ratio_gt_model,
-            v_corr_idxs_inlier_mask_gt,
-=======
->>>>>>> b298d6a2
-            v_corr_idxs_graph,
+            inlier_ratio_est_model=inlier_ratio_est_model,
+            num_inliers_H=num_inliers_H,
+            inlier_ratio_H=inlier_ratio_H,
+            R_error_deg=R_error_deg,
+            U_error_deg=U_error_deg,
+            corr_idxs=corr_idxs_graph,
+            v_corr_idxs_inlier_mask_gt=v_corr_idxs_inlier_mask_gt,
+            v_corr_idxs=v_corr_idxs_graph,
             R_error_deg=R_error_deg,
             U_error_deg=U_error_deg,
             v_corr_idxs_inlier_mask_gt=v_corr_idxs_inlier_mask_gt,
@@ -192,16 +180,10 @@
 
 def generate_two_view_report(
     inlier_ratio_est_model: float,
-<<<<<<< HEAD
     num_inliers_H: int,
     inlier_ratio_H: float,
-    R_error_deg: float,
-    U_error_deg: float,
-    num_inliers_gt_model: int,
     inlier_ratio_gt_model: float,
-    v_corr_idxs_inlier_mask_gt: np.ndarray,
-=======
->>>>>>> b298d6a2
+    corr_idxs: np.ndarray,
     v_corr_idxs: np.ndarray,
     R_error_deg: Optional[float] = None,
     U_error_deg: Optional[float] = None,
@@ -213,11 +195,7 @@
     if v_corr_idxs_inlier_mask_gt is not None and reproj_error_gt_model is not None:
         num_inliers_gt_model = np.count_nonzero(v_corr_idxs_inlier_mask_gt)
         inlier_ratio_gt_model = (
-            np.count_nonzero(v_corr_idxs_inlier_mask_gt) / v_corr_idxs.shape[0] if len(v_corr_idxs) > 0 else 0.0
-        )
-        inlier_avg_reproj_error_gt_model = np.mean(reproj_error_gt_model[v_corr_idxs_inlier_mask_gt])
-        outlier_avg_reproj_error_gt_model = np.nanmean(
-            reproj_error_gt_model[np.logical_not(v_corr_idxs_inlier_mask_gt)]
+            np.count_nonzero(v_corr_idxs_inlier_mask_gt) / corr_idxs.shape[0] if len(corr_idxs) > 0 else 0.0
         )
     else:
         num_inliers_gt_model = 0
@@ -237,9 +215,7 @@
         v_corr_idxs=v_corr_idxs,
         R_error_deg=R_error_deg,
         U_error_deg=U_error_deg,
-        reproj_error_gt_model=reproj_error_gt_model,
-        inlier_avg_reproj_error_gt_model=inlier_avg_reproj_error_gt_model,
-        outlier_avg_reproj_error_gt_model=outlier_avg_reproj_error_gt_model,
+        reproj_errors_gt_model=reproj_errors_gt_model,
     )
     return two_view_report
 
