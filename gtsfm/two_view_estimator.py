--- conflicted
+++ resolved
@@ -63,11 +63,7 @@
     inlier_ratio_est_model: Optional[float] = None  # TODO: make not optional (pass from verifier)
     num_inliers_gt_model: Optional[float] = None
     inlier_ratio_gt_model: Optional[float] = None
-<<<<<<< HEAD
-    inlier_mask_gt_model: Optional[np.ndarray] = None
-=======
     v_corr_idxs_inlier_mask_gt: Optional[np.ndarray] = None
->>>>>>> 695f02fe
     R_error_deg: Optional[float] = None
     U_error_deg: Optional[float] = None
     i2Ri1: Optional[Rot3] = None
@@ -179,19 +175,12 @@
         # inlier_ratio_est_model = gt_verifier_result[3]
 
         # if we have the expected GT data, evaluate the computed relative pose
-<<<<<<< HEAD
         if wTi1_expected_graph is not None and wTi2_expected_graph is not None:
             i2Ti1_expected_graph = wTi2_expected_graph.between(wTi1_expected_graph)
-            pose_error_graphs = dask.delayed(compute_relative_pose_metrics)(
-=======
-        if i2Ti1_expected_graph is not None:
             R_error_deg, U_error_deg = dask.delayed(compute_relative_pose_metrics, nout=2)(
->>>>>>> 695f02fe
                 i2Ri1_graph, i2Ui1_graph, i2Ti1_expected_graph
             )
-            num_inliers_gt_model, inlier_ratio_gt_model, v_corr_idxs_inlier_mask_gt = dask.delayed(
-                compute_correspondence_metrics, nout=3
-            )(
+            v_corr_idxs_inlier_mask_gt, reproj_error_gt_model = dask.delayed(compute_correspondence_metrics, nout=2)(
                 keypoints_i1_graph,
                 keypoints_i2_graph,
                 v_corr_idxs_graph,
@@ -202,32 +191,16 @@
                 wTi2_expected_graph,
                 scene_mesh_expected_graph,
             )
-<<<<<<< HEAD
-            inlier_mask_gt_model, reproj_error_gt_model = corr_error_graph[0], corr_error_graph[1]
-        else:
-            pose_error_graphs = (None, None)
-            inlier_mask_gt_model, reproj_error_gt_model = None, None
-
-        R_error_deg, U_error_deg = pose_error_graphs[0], pose_error_graphs[1]
-=======
         else:
             R_error_deg, U_error_deg = None, None
-            num_inliers_gt_model, inlier_ratio_gt_model = None, None
-            v_corr_idxs_inlier_mask_gt = None
->>>>>>> 695f02fe
+            v_corr_idxs_inlier_mask_gt, reproj_error_gt_model = None, None
 
         two_view_report_graph = dask.delayed(generate_two_view_report)(
             inlier_ratio_est_model,
-            R_error_deg,
-            U_error_deg,
-<<<<<<< HEAD
-=======
-            num_inliers_gt_model,
-            inlier_ratio_gt_model,
-            v_corr_idxs_inlier_mask_gt,
->>>>>>> 695f02fe
             v_corr_idxs_graph,
-            inlier_mask_gt_model=inlier_mask_gt_model,
+            R_error_deg=R_error_deg,
+            U_error_deg=U_error_deg,
+            v_corr_idxs_inlier_mask_gt=v_corr_idxs_inlier_mask_gt,
             reproj_error_gt_model=reproj_error_gt_model,
         )
 
@@ -320,30 +293,28 @@
 
 def generate_two_view_report(
     inlier_ratio_est_model: float,
-    R_error_deg: float,
-    U_error_deg: float,
-<<<<<<< HEAD
-=======
-    num_inliers_gt_model: int,
-    inlier_ratio_gt_model: float,
-    v_corr_idxs_inlier_mask_gt: np.ndarray,
->>>>>>> 695f02fe
     v_corr_idxs: np.ndarray,
-    inlier_mask_gt_model: Optional[np.ndarray] = None,
+    R_error_deg: Optional[float] = None,
+    U_error_deg: Optional[float] = None,
+    v_corr_idxs_inlier_mask_gt: Optional[np.ndarray] = None,
     reproj_error_gt_model: Optional[np.ndarray] = None,
 ) -> TwoViewEstimationReport:
     """Wrapper around class constructor for Dask."""
     # Compute ground truth metrics.
-    if inlier_mask_gt_model is not None and reproj_error_gt_model is not None:
-        num_inliers_gt_model = np.count_nonzero(inlier_mask_gt_model)
+    if v_corr_idxs_inlier_mask_gt is not None and reproj_error_gt_model is not None:
+        num_inliers_gt_model = np.count_nonzero(v_corr_idxs_inlier_mask_gt)
         inlier_ratio_gt_model = (
-            np.count_nonzero(inlier_mask_gt_model) / v_corr_idxs.shape[0] if len(v_corr_idxs) > 0 else 0.0
+            np.count_nonzero(v_corr_idxs_inlier_mask_gt) / v_corr_idxs.shape[0] if len(v_corr_idxs) > 0 else 0.0
         )
-        inlier_avg_reproj_error_gt_model = np.mean(reproj_error_gt_model[inlier_mask_gt_model])
-        outlier_avg_reproj_error_gt_model = np.nanmean(reproj_error_gt_model[np.logical_not(inlier_mask_gt_model)])
+        inlier_avg_reproj_error_gt_model = np.mean(reproj_error_gt_model[v_corr_idxs_inlier_mask_gt])
+        outlier_avg_reproj_error_gt_model = np.nanmean(
+            reproj_error_gt_model[np.logical_not(v_corr_idxs_inlier_mask_gt)]
+        )
     else:
         num_inliers_gt_model = 0
         inlier_ratio_gt_model = float("Nan")
+        inlier_avg_reproj_error_gt_model = float("Nan")
+        outlier_avg_reproj_error_gt_model = float("Nan")
 
     # Generate report.
     two_view_report = TwoViewEstimationReport(
@@ -351,11 +322,7 @@
         num_inliers_est_model=v_corr_idxs.shape[0],
         num_inliers_gt_model=num_inliers_gt_model,
         inlier_ratio_gt_model=inlier_ratio_gt_model,
-<<<<<<< HEAD
-        inlier_mask_gt_model=inlier_mask_gt_model,
-=======
         v_corr_idxs_inlier_mask_gt=v_corr_idxs_inlier_mask_gt,
->>>>>>> 695f02fe
         v_corr_idxs=v_corr_idxs,
         R_error_deg=R_error_deg,
         U_error_deg=U_error_deg,
@@ -373,14 +340,10 @@
     intrinsics_i1: Cal3Bundler,
     intrinsics_i2: Cal3Bundler,
     epipolar_distance_threshold: float,
-<<<<<<< HEAD
     wTi1: Optional[Pose3] = None,
     wTi2: Optional[Pose3] = None,
     gt_scene_mesh: Optional[trimesh.Trimesh] = None,
 ) -> Tuple[Optional[np.ndarray], Optional[np.ndarray]]:
-=======
-) -> Tuple[int, float, Optional[np.ndarray]]:
->>>>>>> 695f02fe
     """Compute the metrics for the generated verified correspondence.
 
     Args:
@@ -399,13 +362,9 @@
             (using GT epipolar geometry).
     """
     if corr_idxs_i1i2.size == 0:
-        return 0, float("Nan"), None
-
-<<<<<<< HEAD
-    is_inlier_gt_model, reproj_error_gt_model = metric_utils.count_correct_correspondences(
-=======
-    v_corr_idxs_inlier_mask_gt = metric_utils.count_correct_correspondences(
->>>>>>> 695f02fe
+        return None, None
+
+    v_corr_idxs_inlier_mask_gt, reproj_error_gt_model = metric_utils.count_correct_correspondences(
         keypoints_i1.extract_indices(corr_idxs_i1i2[:, 0]),
         keypoints_i2.extract_indices(corr_idxs_i1i2[:, 1]),
         intrinsics_i1,
@@ -415,13 +374,7 @@
         wTi2,
         gt_scene_mesh,
     )
-<<<<<<< HEAD
-    return is_inlier_gt_model, reproj_error_gt_model
-=======
-    num_inliers_gt_model = np.count_nonzero(v_corr_idxs_inlier_mask_gt)
-    inlier_ratio_gt_model = num_inliers_gt_model / corr_idxs_i1i2.shape[0]
-    return num_inliers_gt_model, inlier_ratio_gt_model, v_corr_idxs_inlier_mask_gt
->>>>>>> 695f02fe
+    return v_corr_idxs_inlier_mask_gt, reproj_error_gt_model
 
 
 def compute_relative_pose_metrics(
