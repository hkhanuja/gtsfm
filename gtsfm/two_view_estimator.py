--- conflicted
+++ resolved
@@ -102,15 +102,9 @@
         cameras: Dict[int, gtsfm_types.CAMERA_TYPE],
         keypoints_i1: Keypoints,
         keypoints_i2: Keypoints,
-<<<<<<< HEAD
-        corr_idxs: np.ndarray,
-    ) -> Tuple[List[SfmTrack], List[int], float]:
-        """Triangulate 2-view correspondences to form 3d tracks.
-=======
         corr_ind: np.ndarray,
     ) -> Tuple[List[int], List[SfmTrack]]:
         """Triangulate 2-view correspondences to form 3D tracks.
->>>>>>> 4e2fb73f
 
         Args:
             camera_i1: Camera for 1st view.
@@ -123,40 +117,6 @@
             Indices of successfully triangulated tracks.
             Triangulated 3D points as tracks.
         """
-<<<<<<< HEAD
-        camera_set = (
-            CameraSetCal3Bundler() if isinstance(camera_i1, PinholeCameraCal3Bundler) else CameraSetCal3Fisheye()
-        )
-        camera_set.append(camera_i1)
-        camera_set.append(camera_i2)
-
-        tracks_3d: List[SfmTrack] = []
-        valid_indices: List[int] = []
-        points = []
-        for j, (idx1, idx2) in enumerate(corr_idxs):
-            track_2d = Point2Vector()
-            track_2d.append(keypoints_i1.coordinates[idx1])
-            track_2d.append(keypoints_i2.coordinates[idx2])
-
-            try:
-                triangulated_pt = gtsam.triangulatePoint3(
-                    camera_set,
-                    track_2d,
-                    rank_tol=SVD_DLT_RANK_TOL,
-                    optimize=False,
-                )
-                points.append(triangulated_pt)
-                track_3d = SfmTrack(triangulated_pt)
-                track_3d.addMeasurement(0, track_2d[0])
-                track_3d.addMeasurement(1, track_2d[1])
-                tracks_3d.append(track_3d)
-                valid_indices.append(j)
-            except RuntimeError:
-                pass
-
-        triangulation_angles = calculate_triangulation_angles_in_degrees(camera_i1, camera_i2, np.array(points))
-        return tracks_3d, valid_indices, np.mean(triangulation_angles)
-=======
         assert len(cameras) == 2
         point3d_initializer = Point3dInitializer(cameras, self._triangulation_options)
         triangulated_indices: List[int] = []
@@ -171,7 +131,6 @@
                 triangulated_tracks.append(track)
 
         return triangulated_indices, triangulated_tracks
->>>>>>> 4e2fb73f
 
     def bundle_adjust(
         self,
@@ -183,7 +142,7 @@
         i2Ri1_initial: Optional[Rot3],
         i2Ui1_initial: Optional[Unit3],
         i2Ti1_prior: Optional[PosePrior],
-    ) -> Tuple[Optional[Rot3], Optional[Unit3], np.ndarray, float]:
+    ) -> Tuple[Optional[Rot3], Optional[Unit3], np.ndarray]:
         """Refine the relative pose using bundle adjustment on the 2-view scene.
 
         Args:
@@ -217,22 +176,8 @@
 
         # Triangulate!
         start_time = timeit.default_timer()
-<<<<<<< HEAD
-        # TODO: add flag to switch between verified and putative correspondences.
-        (
-            triangulated_tracks,
-            triangulated_indices,
-            mean_triangulation_angle,
-        ) = self.triangulate_two_view_correspondences(
-            camera_i1=camera_i1,
-            camera_i2=camera_i2,
-            keypoints_i1=keypoints_i1,
-            keypoints_i2=keypoints_i2,
-            corr_idxs=verified_corr_idxs,
-=======
         triangulated_indices, triangulated_tracks = self.triangulate_two_view_correspondences(
             cameras, keypoints_i1, keypoints_i2, verified_corr_idxs
->>>>>>> 4e2fb73f
         )
         logger.debug("Performed DA in %.6f seconds.", timeit.default_timer() - start_time)
         logger.debug("Triangulated %d correspondences out of %d.", len(triangulated_tracks), len(verified_corr_idxs))
@@ -254,13 +199,8 @@
         valid_corr_idxs = verified_corr_idxs[triangulated_indices][valid_mask]
         wTi1, wTi2 = ba_output.get_camera_poses()  # extract the camera poses
         if wTi1 is None or wTi2 is None:
-<<<<<<< HEAD
-            logger.warning("2-view BA failed")
-            return i2Ri1_initial, i2Ui1_initial, valid_corr_idxs, 0.0
-=======
             logger.warning("2-view BA failed...")
             return i2Ri1_initial, i2Ui1_initial, valid_corr_idxs
->>>>>>> 4e2fb73f
         i2Ti1_optimized = wTi2.between(wTi1)
         logger.debug("Performed 2-view BA in %.6f seconds.", timeit.default_timer() - start_time)
 
@@ -268,7 +208,6 @@
             i2Ti1_optimized.rotation(),
             Unit3(i2Ti1_optimized.translation()),
             valid_corr_idxs,
-            mean_triangulation_angle,
         )
 
     def __get_2view_report_from_results(
@@ -333,35 +272,6 @@
             reproj_error_gt_model=reproj_error_wrt_gt,
         )
 
-<<<<<<< HEAD
-    def __generate_initial_pose_for_bundle_adjustment(
-        self,
-        i2Ti1_from_verifier: Optional[Pose3],
-        i2Ti1_prior: Optional[PosePrior],
-    ) -> Optional[Pose3]:
-        """Use the combination of pose recovered from the verifier and the prior information to get the pose
-        initialization for 2-view BA.
-
-        Logic:
-        1. If the prior value exists, use the prior as the initial value.
-        2. Otherwise, use the verifier output as initial value.
-
-        Args:
-            i2Ti1_from_verifier: Relative pose recovered from verifier.
-            i2Ti1_prior: Relative pose prior.
-
-        Returns:
-            Pose to be used for initialization.
-        """
-        if i2Ti1_prior is None and i2Ti1_from_verifier is None:
-            return None
-        elif i2Ti1_prior is not None:
-            return i2Ti1_prior.value
-        else:
-            return i2Ti1_from_verifier
-
-=======
->>>>>>> 4e2fb73f
     def get_corr_metric_dist_threshold(self) -> float:
         """Getter for the distance threshold used in the metric for correct correspondences."""
         return self._corr_metric_dist_threshold
@@ -403,13 +313,8 @@
         pre_ba_report.K_i2 = camera_intrinsics_i2
 
         # Optionally, do two-view bundle adjustment
-<<<<<<< HEAD
-        if self._bundle_adjust_2view:
-            (post_ba_i2Ri1, post_ba_i2Ui1, post_ba_v_corr_idxs, pre_ba_mean_triangulation_angle) = self.bundle_adjust(
-=======
         if self._bundle_adjust_2view and len(pre_ba_v_corr_idxs) >= self.processor._min_num_inliers_est_model:
             post_ba_i2Ri1, post_ba_i2Ui1, post_ba_v_corr_idxs = self.bundle_adjust(
->>>>>>> 4e2fb73f
                 keypoints_i1,
                 keypoints_i2,
                 pre_ba_v_corr_idxs,
@@ -460,70 +365,6 @@
             post_isp_report,
         )
 
-<<<<<<< HEAD
-    def create_computation_graph(
-        self,
-        keypoints_i1: Keypoints,
-        keypoints_i2: Keypoints,
-        putative_corr_idxs: np.ndarray,
-        camera_intrinsics_i1: Optional[gtsfm_types.CALIBRATION_TYPE],
-        camera_intrinsics_i2: Optional[gtsfm_types.CALIBRATION_TYPE],
-        i2Ti1_prior: Optional[PosePrior] = None,
-        gt_camera_i1: Optional[gtsfm_types.CAMERA_TYPE] = None,
-        gt_camera_i2: Optional[gtsfm_types.CAMERA_TYPE] = None,
-        gt_scene_mesh_graph: Optional[Delayed] = None,
-    ) -> Tuple[Delayed, Delayed, Delayed, Dict[str, Delayed]]:
-        """Create delayed tasks for two view geometry estimation, using verification.
-
-        Args:
-            keypoints_i1: Keypoints for image i1.
-            keypoints_i2: Keypoints for image i2.
-            putative_corr_idxs: Putative correspondences between i1 and i2, as a Kx2 array.
-            camera_intrinsics_i1: Intrinsics for camera i1.
-            camera_intrinsics_i2: Intrinsics for camera i2.
-            i2Ti1_prior: The prior on relative pose i2Ti1.
-            i2Ti1_expected_graph (optional): Ground truth relative pose, used for evaluation if available.
-
-        Returns:
-            Computed relative rotation wrapped as Delayed.
-            Computed relative translation direction wrapped as Delayed.
-            Indices of verified correspondences wrapped as Delayed.
-            Two-view reports at different stages (pre BA, post BA, and post inlier-support-processor), as a dictionary.
-        """
-        (
-            post_isp_i2Ri1,
-            post_isp_i2Ui1,
-            post_isp_v_corr_idxs,
-            pre_ba_report,
-            post_ba_report,
-            post_isp_report,
-        ) = dask.delayed(self.run_2view, nout=6)(
-            keypoints_i1=keypoints_i1,
-            keypoints_i2=keypoints_i2,
-            putative_corr_idxs=putative_corr_idxs,
-            camera_intrinsics_i1=camera_intrinsics_i1,
-            camera_intrinsics_i2=camera_intrinsics_i2,
-            i2Ti1_prior=i2Ti1_prior,
-            gt_camera_i1=gt_camera_i1,
-            gt_camera_i2=gt_camera_i2,
-            gt_scene_mesh=gt_scene_mesh_graph,
-        )
-        # Return the reports as a dict of Delayed objects, instead of a single Delayed object.
-        # This makes it countable and indexable.
-        two_view_reports = {
-            PRE_BA_REPORT_TAG: pre_ba_report,
-            POST_BA_REPORT_TAG: post_ba_report,
-            POST_ISP_REPORT_TAG: post_isp_report,
-        }
-        return (
-            post_isp_i2Ri1,
-            post_isp_i2Ui1,
-            post_isp_v_corr_idxs,
-            two_view_reports,
-        )
-
-=======
->>>>>>> 4e2fb73f
 
 def generate_two_view_report(
     inlier_ratio_est_model: float,
@@ -702,51 +543,6 @@
     return frontend_metrics
 
 
-<<<<<<< HEAD
-def calculate_triangulation_angles_in_degrees(
-    camera_1: PinholeCameraCal3Bundler,
-    camera_2: PinholeCameraCal3Bundler,
-    points_3d: np.ndarray,
-) -> np.ndarray:
-    """Vectorized. calculuation of the angles formed at 3D points by the rays backprojected from 2 cameras.
-    In the setup with X (point_3d) and two cameras C1 and C2, the triangulation angle is the angle between rays C1-X
-    and C2-X, i.e. the angle subtendted at the 3d point.
-        X
-       / \
-      /   \
-     /     \
-    C1      C2
-    References:
-    - https://github.com/colmap/colmap/blob/dev/src/base/triangulation.cc#L122
-    
-    Args:
-        camera_1: the first camera.
-        camera_2: the second camera.
-        points_3d: (N,3) 3d points which are imaged by the two camera centers, and where the angle between the
-                  light rays associated with the measurements are computed.
-    Returns:
-        the angles formed at the 3d points, in degrees.
-
-    https://github.com/colmap/colmap/blob/dev/src/base/triangulation.cc#L147
-    """
-    camera_center_1: np.ndarray = camera_1.pose().translation()
-    camera_center_2: np.ndarray = camera_2.pose().translation()
-
-    N = points_3d.shape[0]
-    # ensure broadcasting is in the correct direction
-    rays1 = points_3d - camera_center_1.reshape(1, 3)
-    rays2 = points_3d - camera_center_2.reshape(1, 3)
-
-    # normalize rays to unit length
-    rays1 /= np.linalg.norm(rays1, axis=1).reshape(N, 1)
-    rays2 /= np.linalg.norm(rays2, axis=1).reshape(N, 1)
-
-    dot_products = np.multiply(rays1, rays2).sum(axis=1)
-    dot_products = np.clip(dot_products, -1, 1)
-    angles_rad = np.arccos(dot_products)
-    angles_deg = np.rad2deg(angles_rad)
-    return angles_deg
-=======
 def run_two_view_estimator_as_futures(
     client: Client,
     two_view_estimator: TwoViewEstimator,
@@ -804,5 +600,4 @@
 
     two_view_output_dict = client.gather(two_view_output_futures)
 
-    return two_view_output_dict
->>>>>>> 4e2fb73f
+    return two_view_output_dict