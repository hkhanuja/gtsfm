--- conflicted
+++ resolved
@@ -69,14 +69,9 @@
             bundle_adjust_2view: Boolean flag indicating if bundle adjustment is to be run on the 2-view data.
             eval_threshold_px: Distance threshold for marking a correspondence pair as inlier during evaluation
                 (not during estimation).
-<<<<<<< HEAD
             bundle_adjust_2view_maxiters (optional): Max number of iterations for 2-view BA. Defaults to 100.
-            ba_reproj_error_thresh (optional): Reprojection threshold used to filter features after 2-view BA.
-=======
-            bundle_adjust_2view_maxiters (optional): max number of iterations for 2-view BA. Defaults to 100.
-            ba_reproj_error_thresholds (optional): reprojection threshold used to filter features after 2-view BA.
->>>>>>> 1fe08239
-                                               Defaults to 0.5.
+            ba_reproj_error_thresholds (optional): Reprojection thresholds used to filter features after each stage of
+                2-view BA. The length of this list decides the number of BA stages. Defaults to [0.5] (single stage).
         """
         self._verifier = verifier
         self.processor = inlier_support_processor
