--- conflicted
+++ resolved
@@ -5,15 +5,10 @@
 
 import numpy as np
 from pathlib import Path
-<<<<<<< HEAD
-from typing import List, Tuple
-=======
-from typing import List, NamedTuple, Optional, Tuple
->>>>>>> 19935b0c
+from typing import List, Optional, Tuple
 
 import dask
 from dask.delayed import Delayed
-<<<<<<< HEAD
 from gtsam import (
     GeneralSFMFactor2Cal3Bundler,
     LevenbergMarquardtOptimizer,
@@ -27,9 +22,6 @@
     symbol_shorthand,
 )
 from gtsam.noiseModel import Isotropic
-=======
-from gtsam import GeneralSFMFactorCal3Bundler, Pose3, SfmTrack, Values, symbol_shorthand
->>>>>>> 19935b0c
 
 import gtsfm.utils.logger as logger_utils
 import gtsfm.utils.metrics as metrics_utils
