--- conflicted
+++ resolved
@@ -56,11 +56,7 @@
         """
         # get delayed object, cannot separate two arguments immediately
         joint_graph = dask.delayed(self.detect_and_describe)(image_graph)
-<<<<<<< HEAD
-        
-=======
 
->>>>>>> 851f50ea
         keypoints_graph = joint_graph[0]
         descriptor_graph = joint_graph[1]
 
