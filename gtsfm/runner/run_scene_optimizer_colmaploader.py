import argparse

import gtsfm.utils.logger as logger_utils
from gtsfm.loader.colmap_loader import ColmapLoader
from gtsfm.loader.loader_base import LoaderBase
from gtsfm.runner.gtsfm_runner_base import GtsfmRunnerBase

logger = logger_utils.get_logger()


class GtsfmRunnerColmapLoader(GtsfmRunnerBase):
    def __init__(self):
        super(GtsfmRunnerColmapLoader, self).__init__(
            tag="GTSFM with intrinsics and image names stored in COLMAP-format"
        )

    def construct_argparser(self) -> argparse.ArgumentParser:
        parser = super(GtsfmRunnerColmapLoader, self).construct_argparser()

        parser.add_argument(
            "--images_dir", type=str, required=True, help="path to directory containing png, jpeg, or jpg images files"
        )
<<<<<<< HEAD

        sfm_result_graph = scene_optimizer.create_computation_graph(
            num_images=len(loader),
            image_pair_indices=loader.get_valid_pairs(),
            image_graph=loader.create_computation_graph_for_images(),
            camera_intrinsics_graph=loader.create_computation_graph_for_intrinsics(),
            image_shape_graph=loader.create_computation_graph_for_image_shapes(),
            gt_cameras_graph=loader.create_computation_graph_for_cameras(),
=======
        parser.add_argument(
            "--colmap_files_dirpath",
            type=str,
            required=True,
            help="path to directory containing images.txt, points3D.txt, and cameras.txt",
>>>>>>> 39ff108f
        )

        return parser

    def construct_loader(self) -> LoaderBase:
        loader = ColmapLoader(
            colmap_files_dirpath=self.parsed_args.colmap_files_dirpath,
            images_dir=self.parsed_args.images_dir,
            max_frame_lookahead=self.parsed_args.max_frame_lookahead,
            max_resolution=self.parsed_args.max_resolution,
        )

        return loader


if __name__ == "__main__":
    runner = GtsfmRunnerColmapLoader()
    runner.run()<|MERGE_RESOLUTION|>--- conflicted
+++ resolved
@@ -20,22 +20,11 @@
         parser.add_argument(
             "--images_dir", type=str, required=True, help="path to directory containing png, jpeg, or jpg images files"
         )
-<<<<<<< HEAD
-
-        sfm_result_graph = scene_optimizer.create_computation_graph(
-            num_images=len(loader),
-            image_pair_indices=loader.get_valid_pairs(),
-            image_graph=loader.create_computation_graph_for_images(),
-            camera_intrinsics_graph=loader.create_computation_graph_for_intrinsics(),
-            image_shape_graph=loader.create_computation_graph_for_image_shapes(),
-            gt_cameras_graph=loader.create_computation_graph_for_cameras(),
-=======
         parser.add_argument(
             "--colmap_files_dirpath",
             type=str,
             required=True,
             help="path to directory containing images.txt, points3D.txt, and cameras.txt",
->>>>>>> 39ff108f
         )
 
         return parser
