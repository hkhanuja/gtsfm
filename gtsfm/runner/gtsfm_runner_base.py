import argparse
import time
from abc import abstractmethod

import dask
import hydra
from dask.distributed import Client, LocalCluster, performance_report
from hydra.utils import instantiate
from omegaconf import OmegaConf

import gtsfm.utils.logger as logger_utils
from gtsfm.common.gtsfm_data import GtsfmData
from gtsfm.loader.loader_base import LoaderBase
from gtsfm.scene_optimizer import SceneOptimizer

from gtsfm.retriever.exhaustive_retriever import ExhaustiveRetriever
from gtsfm.retriever.retriever_base import ImageMatchingRegime
<<<<<<< HEAD
from gtsfm.retriever.joint_netvlad_sequential_retriever import JointNetVLADSequentialRetriever
from gtsfm.retriever.netvlad_retriever import NetVLADRetriever
=======
from gtsfm.retriever.rig_retriever import RigRetriever
from gtsfm.retriever.sequential_hilti_retriever import SequentialHiltiRetriever
>>>>>>> 765a04a1
from gtsfm.retriever.sequential_retriever import SequentialRetriever


logger = logger_utils.get_logger()


class GtsfmRunnerBase:
    def __init__(self, tag: str):
        self._tag: str = tag
        argparser: argparse.ArgumentParser = self.construct_argparser()
        self.parsed_args: argparse.Namespace = argparser.parse_args()

        self.loader: LoaderBase = self.construct_loader()
        self.retriever = self.construct_retriever()
        self.scene_optimizer: SceneOptimizer = self.construct_scene_optimizer()

    def construct_argparser(self) -> argparse.ArgumentParser:
        parser = argparse.ArgumentParser(description=self._tag)

        parser.add_argument(
            "--num_workers",
            type=int,
            default=1,
            help="Number of workers to start (processes, by default)",
        )
        parser.add_argument(
            "--threads_per_worker",
            type=int,
            default=1,
            help="Number of threads per each worker",
        )
        parser.add_argument(
            "--config_name",
            type=str,
            default="sift_front_end.yaml",
            help="Choose sift_front_end.yaml or deep_front_end.yaml",
        )
        parser.add_argument(
            "--max_resolution",
            type=int,
            default=760,
            help="integer representing maximum length of image's short side"
            " e.g. for 1080p (1920 x 1080), max_resolution would be 1080",
        )
        parser.add_argument(
            "--max_frame_lookahead",
            type=int,
            default=20,
            help="maximum number of consecutive frames to consider for matching/co-visibility",
        )
        parser.add_argument(
            "--matching_regime",
            type=str,
<<<<<<< HEAD
            choices=["exhaustive", "retrieval", "sequential", "sequential_with_retrieval"],
=======
            choices=["exhaustive", "sequential", "sequential_hilti", "rig_hilti"],
>>>>>>> 765a04a1
            default="sequential",
            help="Choose mode for matching.",
        )
        parser.add_argument(
            "--num_matched",
            type=int,
            default=5,
            help="Number of matches to provide per retrieval query.",
        )
        parser.add_argument(
            "--share_intrinsics", action="store_true", help="Shares the intrinsics between all the cameras"
        )

        return parser

    @abstractmethod
    def construct_loader(self) -> LoaderBase:
        pass

    def construct_scene_optimizer(self) -> SceneOptimizer:
        """Construct scene optimizer."""
        with hydra.initialize_config_module(config_module="gtsfm.configs"):
            # config is relative to the gtsfm module
            cfg = hydra.compose(
                config_name=self.parsed_args.config_name,
                overrides=["SceneOptimizer.multiview_optimizer.bundle_adjustment_module.shared_calib=True"]
                if self.parsed_args.share_intrinsics
                else [],
            )
            logger.info("Using config: ")
            logger.info(OmegaConf.to_yaml(cfg))
            scene_optimizer: SceneOptimizer = instantiate(cfg.SceneOptimizer)

        return scene_optimizer

    def construct_retriever(self):
        """Set up retriever module."""
        matching_regime = ImageMatchingRegime(self.parsed_args.matching_regime)

        if matching_regime == ImageMatchingRegime.EXHAUSTIVE:
            retriever = ExhaustiveRetriever()

        elif matching_regime == ImageMatchingRegime.RETRIEVAL:
            retriever = NetVLADRetriever(num_matched=self.parsed_args.num_matched)

        elif matching_regime == ImageMatchingRegime.SEQUENTIAL:
            retriever = SequentialRetriever(max_frame_lookahead=self.parsed_args.max_frame_lookahead)

<<<<<<< HEAD
        elif matching_regime == ImageMatchingRegime.SEQUENTIAL_WITH_RETRIEVAL:
            retriever = JointNetVLADSequentialRetriever(
                num_matched=self.parsed_args.num_matched, max_frame_lookahead=self.parsed_args.max_frame_lookahead
            )
=======
        elif matching_regime == ImageMatchingRegime.SEQUENTIAL_HILTI:
            retriever = SequentialHiltiRetriever(max_frame_lookahead=self.parsed_args.max_frame_lookahead)

        elif matching_regime == ImageMatchingRegime.RIG_HILTI:
            retriever = RigRetriever(threshold=self.parsed_args.proxy_threshold)

>>>>>>> 765a04a1
        return retriever

    def run(self) -> None:
        """Run the SceneOptimizer."""
        start_time = time.time()

        # create dask client
        cluster = LocalCluster(
            n_workers=self.parsed_args.num_workers, threads_per_worker=self.parsed_args.threads_per_worker
        )

        pairs_graph = self.retriever.create_computation_graph(self.loader)
        with Client(cluster), performance_report(filename="dask-report.html"):
            image_pair_indices = pairs_graph.compute()

        delayed_sfm_result, delayed_io = self.scene_optimizer.create_computation_graph(
            num_images=len(self.loader),
            image_pair_indices=image_pair_indices,
            image_graph=self.loader.create_computation_graph_for_images(),
            all_intrinsics=self.loader.get_all_intrinsics(),
            image_shapes=self.loader.get_image_shapes(),
            relative_pose_priors=self.loader.get_relative_pose_priors(image_pair_indices),
            absolute_pose_priors=self.loader.get_absolute_pose_priors(),
            cameras_gt=self.loader.get_gt_cameras(),
            gt_wTi_list=self.loader.get_gt_poses(),
            matching_regime=ImageMatchingRegime(self.parsed_args.matching_regime),
        )

        with Client(cluster), performance_report(filename="dask-report.html"):
            sfm_result, *io = dask.compute(delayed_sfm_result, *delayed_io)

        assert isinstance(sfm_result, GtsfmData)

        end_time = time.time()
        duration_sec = end_time - start_time
        logger.info("GTSFM took %.2f minutes to compute sparse multi-view result.", duration_sec / 60)<|MERGE_RESOLUTION|>--- conflicted
+++ resolved
@@ -15,13 +15,10 @@
 
 from gtsfm.retriever.exhaustive_retriever import ExhaustiveRetriever
 from gtsfm.retriever.retriever_base import ImageMatchingRegime
-<<<<<<< HEAD
 from gtsfm.retriever.joint_netvlad_sequential_retriever import JointNetVLADSequentialRetriever
 from gtsfm.retriever.netvlad_retriever import NetVLADRetriever
-=======
 from gtsfm.retriever.rig_retriever import RigRetriever
 from gtsfm.retriever.sequential_hilti_retriever import SequentialHiltiRetriever
->>>>>>> 765a04a1
 from gtsfm.retriever.sequential_retriever import SequentialRetriever
 
 
@@ -75,11 +72,14 @@
         parser.add_argument(
             "--matching_regime",
             type=str,
-<<<<<<< HEAD
-            choices=["exhaustive", "retrieval", "sequential", "sequential_with_retrieval"],
-=======
-            choices=["exhaustive", "sequential", "sequential_hilti", "rig_hilti"],
->>>>>>> 765a04a1
+            choices=[
+                "exhaustive",
+                "sequential",
+                "sequential_hilti",
+                "rig_hilti",
+                "retrieval",
+                "sequential_with_retrieval",
+            ],
             default="sequential",
             help="Choose mode for matching.",
         )
@@ -128,19 +128,17 @@
         elif matching_regime == ImageMatchingRegime.SEQUENTIAL:
             retriever = SequentialRetriever(max_frame_lookahead=self.parsed_args.max_frame_lookahead)
 
-<<<<<<< HEAD
         elif matching_regime == ImageMatchingRegime.SEQUENTIAL_WITH_RETRIEVAL:
             retriever = JointNetVLADSequentialRetriever(
                 num_matched=self.parsed_args.num_matched, max_frame_lookahead=self.parsed_args.max_frame_lookahead
             )
-=======
+
         elif matching_regime == ImageMatchingRegime.SEQUENTIAL_HILTI:
             retriever = SequentialHiltiRetriever(max_frame_lookahead=self.parsed_args.max_frame_lookahead)
 
         elif matching_regime == ImageMatchingRegime.RIG_HILTI:
             retriever = RigRetriever(threshold=self.parsed_args.proxy_threshold)
 
->>>>>>> 765a04a1
         return retriever
 
     def run(self) -> None:
