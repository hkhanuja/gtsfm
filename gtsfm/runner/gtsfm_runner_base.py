--- conflicted
+++ resolved
@@ -19,11 +19,7 @@
 from gtsfm.retriever.exhaustive_retriever import ExhaustiveRetriever
 from gtsfm.retriever.joint_netvlad_sequential_retriever import JointNetVLADSequentialRetriever
 from gtsfm.retriever.netvlad_retriever import NetVLADRetriever
-<<<<<<< HEAD
-from gtsfm.retriever.retriever_base import ImageMatchingRegime
-=======
 from gtsfm.retriever.retriever_base import ImageMatchingRegime, RetrieverBase
->>>>>>> b891ca6d
 from gtsfm.retriever.rig_retriever import RigRetriever
 from gtsfm.retriever.sequential_hilti_retriever import SequentialHiltiRetriever
 from gtsfm.retriever.sequential_retriever import SequentialRetriever
@@ -136,12 +132,7 @@
             if self.parsed_args.share_intrinsics:
                 overrides.append("SceneOptimizer.multiview_optimizer.bundle_adjustment_module.shared_calib=True")
 
-<<<<<<< HEAD
-            # config is relative to the gtsfm module
-            cfg = hydra.compose(
-=======
             main_cfg = hydra.compose(
->>>>>>> b891ca6d
                 config_name=self.parsed_args.config_name,
                 overrides=overrides,
             )
