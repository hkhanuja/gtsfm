# Default deep front-end configuration.

SceneOptimizer:
  _target_: gtsfm.scene_optimizer.SceneOptimizer
  save_gtsfm_data: True
  save_two_view_correspondences_viz: False
  save_3d_viz: False
  pose_angular_error_thresh: 5 # degrees

  image_pairs_generator:
    _target_: gtsfm.retriever.image_pairs_generator.ImagePairsGenerator
    global_descriptor:
      _target_: gtsfm.frontend.cacher.global_descriptor_cacher.GlobalDescriptorCacher
      global_descriptor_obj:
        _target_: gtsfm.frontend.global_descriptor.netvlad_global_descriptor.NetVLADGlobalDescriptor
    retriever:
      _target_: gtsfm.retriever.netvlad_retriever.NetVLADRetriever
      num_matched: 10
      min_score: 0.3

  correspondence_generator:
    _target_: gtsfm.frontend.correspondence_generator.det_desc_correspondence_generator.DetDescCorrespondenceGenerator

    detector_descriptor:
      _target_: gtsfm.frontend.cacher.detector_descriptor_cacher.DetectorDescriptorCacher
      detector_descriptor_obj:
        _target_: gtsfm.frontend.detector_descriptor.superpoint.SuperPointDetectorDescriptor
        max_keypoints: 5000

    matcher:
      _target_: gtsfm.frontend.cacher.matcher_cacher.MatcherCacher
      matcher_obj:
        _target_: gtsfm.frontend.matcher.lightglue_matcher.LightGlueMatcher
        features: "superpoint"

  two_view_estimator:
<<<<<<< HEAD
    _target_: gtsfm.two_view_estimator.TwoViewEstimator
    bundle_adjust_2view: True
    eval_threshold_px: 4 # in px
    ba_reproj_error_thresholds: [0.5]
    bundle_adjust_2view_maxiters: 100

    verifier:
      _target_: gtsfm.frontend.verifier.ransac.Ransac
      use_intrinsics_in_verification: True
      estimation_threshold_px: 2 # for H/E/F estimators

    triangulation_options:
      _target_: gtsfm.data_association.point3d_initializer.TriangulationOptions
      mode:
        _target_: gtsfm.data_association.point3d_initializer.TriangulationSamplingMode
        value: NO_RANSAC

    inlier_support_processor:
      _target_: gtsfm.two_view_estimator.InlierSupportProcessor
      min_num_inliers_est_model: 15
      min_inlier_ratio_est_model: 0.1
=======
    _target_: gtsfm.two_view_estimator_cacher.TwoViewEstimatorCacher
    two_view_estimator_obj:
      _target_: gtsfm.two_view_estimator.TwoViewEstimator
      bundle_adjust_2view: True
      eval_threshold_px: 4 # in px
      ba_reproj_error_thresholds: [0.5]
      bundle_adjust_2view_maxiters: 100

      verifier:
        _target_: gtsfm.frontend.verifier.ransac.Ransac
        use_intrinsics_in_verification: True
        estimation_threshold_px: 4 # for H/E/F estimators

      triangulation_options:
        _target_: gtsfm.data_association.point3d_initializer.TriangulationOptions
        mode:
          _target_: gtsfm.data_association.point3d_initializer.TriangulationSamplingMode
          value: NO_RANSAC

      inlier_support_processor:
        _target_: gtsfm.two_view_estimator.InlierSupportProcessor
        min_num_inliers_est_model: 15
        min_inlier_ratio_est_model: 0.1
>>>>>>> 9d43085b

  multiview_optimizer:
    _target_: gtsfm.multi_view_optimizer.MultiViewOptimizer

    # comment out to not run
    view_graph_estimator:
      _target_: gtsfm.view_graph_estimator.cycle_consistent_rotation_estimator.CycleConsistentRotationViewGraphEstimator
      edge_error_aggregation_criterion: MEDIAN_EDGE_ERROR

    rot_avg_module:
      _target_: gtsfm.averaging.rotation.shonan.ShonanRotationAveraging

    trans_avg_module:
      _target_: gtsfm.averaging.translation.averaging_1dsfm.TranslationAveraging1DSFM
      robust_measurement_noise: True
      projection_sampling_method: SAMPLE_INPUT_MEASUREMENTS

    data_association_module:
      _target_: gtsfm.data_association.data_assoc.DataAssociation
      min_track_len: 2
      triangulation_options:
        _target_: gtsfm.data_association.point3d_initializer.TriangulationOptions
        reproj_error_threshold: 10
        mode:
          _target_: gtsfm.data_association.point3d_initializer.TriangulationSamplingMode
          value: RANSAC_SAMPLE_UNIFORM
        max_num_hypotheses: 100
      save_track_patches_viz: False

    bundle_adjustment_module:
      _target_: gtsfm.bundle.bundle_adjustment.BundleAdjustmentOptimizer
      reproj_error_thresholds: [10, 5, 3] # for (multistage) post-optimization filtering
      robust_measurement_noise: True
      shared_calib: False
      cam_pose3_prior_noise_sigma: 0.1
      calibration_prior_noise_sigma: 1e-5
      measurement_noise_sigma: 1.0

  # comment out to not run
  dense_multiview_optimizer:
    _target_: gtsfm.densify.mvs_patchmatchnet.MVSPatchmatchNet<|MERGE_RESOLUTION|>--- conflicted
+++ resolved
@@ -34,29 +34,6 @@
         features: "superpoint"
 
   two_view_estimator:
-<<<<<<< HEAD
-    _target_: gtsfm.two_view_estimator.TwoViewEstimator
-    bundle_adjust_2view: True
-    eval_threshold_px: 4 # in px
-    ba_reproj_error_thresholds: [0.5]
-    bundle_adjust_2view_maxiters: 100
-
-    verifier:
-      _target_: gtsfm.frontend.verifier.ransac.Ransac
-      use_intrinsics_in_verification: True
-      estimation_threshold_px: 2 # for H/E/F estimators
-
-    triangulation_options:
-      _target_: gtsfm.data_association.point3d_initializer.TriangulationOptions
-      mode:
-        _target_: gtsfm.data_association.point3d_initializer.TriangulationSamplingMode
-        value: NO_RANSAC
-
-    inlier_support_processor:
-      _target_: gtsfm.two_view_estimator.InlierSupportProcessor
-      min_num_inliers_est_model: 15
-      min_inlier_ratio_est_model: 0.1
-=======
     _target_: gtsfm.two_view_estimator_cacher.TwoViewEstimatorCacher
     two_view_estimator_obj:
       _target_: gtsfm.two_view_estimator.TwoViewEstimator
@@ -65,10 +42,10 @@
       ba_reproj_error_thresholds: [0.5]
       bundle_adjust_2view_maxiters: 100
 
-      verifier:
-        _target_: gtsfm.frontend.verifier.ransac.Ransac
-        use_intrinsics_in_verification: True
-        estimation_threshold_px: 4 # for H/E/F estimators
+    verifier:
+      _target_: gtsfm.frontend.verifier.ransac.Ransac
+      use_intrinsics_in_verification: True
+      estimation_threshold_px: 2 # for H/E/F estimators
 
       triangulation_options:
         _target_: gtsfm.data_association.point3d_initializer.TriangulationOptions
@@ -80,7 +57,6 @@
         _target_: gtsfm.two_view_estimator.InlierSupportProcessor
         min_num_inliers_est_model: 15
         min_inlier_ratio_est_model: 0.1
->>>>>>> 9d43085b
 
   multiview_optimizer:
     _target_: gtsfm.multi_view_optimizer.MultiViewOptimizer
