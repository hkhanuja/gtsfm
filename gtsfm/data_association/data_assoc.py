--- conflicted
+++ resolved
@@ -113,14 +113,7 @@
             sfm_track, avg_track_reproj_error, triangulation_exit_code = point3d_initializer.triangulate(track_2d)
             if triangulation_exit_code == TriangulationExitCode.CHEIRALITY_FAILURE:
                 num_tracks_w_cheirality_exceptions += 1
-<<<<<<< HEAD
                 continue
-=======
-
-            if avg_track_reproj_error is not None:
-                # need no more than 3 significant figures in json report
-                avg_track_reproj_error = np.round(avg_track_reproj_error, 3)
->>>>>>> 7664456d
 
             if sfm_track is not None and self.__validate_track(sfm_track):
                 triangulated_data.add_track(sfm_track)
@@ -141,7 +134,6 @@
         logger.debug("[Data association] output number of tracks: %s", num_accepted_tracks)
         logger.debug("[Data association] output avg. track length: %.2f", mean_3d_track_length)
 
-<<<<<<< HEAD
         data_assoc_metrics = GtsfmMetricsGroup("data_association_metrics", [
             GtsfmMetric("2D_track_lengths", track_lengths_2d, store_full_data=False, plot_type=GtsfmMetric.PlotType.HISTOGRAM),
             GtsfmMetric("accepted_tracks_ratio", accepted_tracks_ratio),
@@ -151,30 +143,6 @@
             GtsfmMetric("accepted_track_avg_error", per_accepted_track_avg_errors, store_full_data=False),
             GtsfmMetric("rejected_track_avg_errors", per_rejected_track_avg_errors, store_full_data=False),
         ])
-=======
-        # bin edges are halfway between each integer
-        track_lengths_histogram, _ = np.histogram(track_lengths_3d, bins=np.linspace(-0.5, 10.5, 12))
-
-        # min possible track len is 2, above 10 is improbable
-        histogram_dict = {f"num_len_{i}_tracks": int(track_lengths_histogram[i]) for i in range(2, 11)}
-
-        data_assoc_metrics = {
-            "mean_2d_track_length": np.round(mean_2d_track_length, 3),
-            "accepted_tracks_ratio": np.round(accepted_tracks_ratio, 3),
-            "track_cheirality_failure_ratio": np.round(track_cheirality_failure_ratio, 3),
-            "num_accepted_tracks": num_accepted_tracks,
-            "3d_tracks_length": {
-                "median": median_3d_track_length,
-                "mean": mean_3d_track_length,
-                "min": int(track_lengths_3d.min()) if track_lengths_3d.size > 0 else None,
-                "max": int(track_lengths_3d.max()) if track_lengths_3d.size > 0 else None,
-                "track_lengths_histogram": histogram_dict,
-            },
-            "mean_accepted_track_avg_error_px": np.array(per_accepted_track_avg_errors).mean(),
-            "per_rejected_track_avg_errors_px": per_rejected_track_avg_errors,
-            "per_accepted_track_avg_errors_px": per_accepted_track_avg_errors,
-        }
->>>>>>> 7664456d
 
         return connected_data, data_assoc_metrics
 
