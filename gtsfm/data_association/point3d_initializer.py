--- conflicted
+++ resolved
@@ -172,15 +172,10 @@
             return None, None, is_cheirality_failure
 
         inlier_track = track_2d.select_subset(inlier_idxs)
-<<<<<<< HEAD
-
-        camera_track, measurement_track = self.extract_measurements(inlier_track)
-        if camera_track is None:
+        track_cameras, track_measurements = self.extract_measurements(inlier_track)
+        if track_cameras is None:
             # weren't at least 2 cameras with poses
             return None, None, is_cheirality_failure
-=======
-        track_cameras, track_measurements = self.extract_measurements(inlier_track)
->>>>>>> 06fa5a68
         try:
             triangulated_pt = gtsam.triangulatePoint3(
                 track_cameras,
