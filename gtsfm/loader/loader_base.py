""" Base class for Loaders.

Authors: Frank Dellaert and Ayush Baid
"""

import abc
import glob
import logging
from typing import Dict, List, Optional, Tuple

from gtsam import Cal3Bundler, Pose3
from trimesh import Trimesh

import gtsfm.common.types as gtsfm_types
import gtsfm.utils.images as img_utils
import gtsfm.utils.io as io_utils
from gtsfm.common.image import Image
from gtsfm.common.pose_prior import PosePrior
from gtsfm.ui.gtsfm_process import GTSFMProcess, UiMetadata

logger = logging.getLogger(__name__)


class LoaderBase(GTSFMProcess):
    """Base class for Loaders.

    The loader provides APIs to get an image, either directly or as a dask delayed task
    """

    def get_ui_metadata() -> UiMetadata:
        """Returns data needed to display node and edge info for this process in the process graph."""

        # based on gtsfm/runner/gtsfm_runner_base.py
        return UiMetadata(
            display_name="Image Loader",
            input_products="Source Directory",
            output_products=(
                "Images",
                "Camera Intrinsics",
                "Image Shapes",
                "Relative Pose Priors",
                "Absolute Pose Priors",
            ),
            parent_plate="Loader and Retriever",
        )

    def __init__(self, max_resolution: int = 1080, input_worker: Optional[str] = None) -> None:
        """
        Args:
            max_resolution: integer representing maximum length of image's short side
               e.g. for 1080p (1920 x 1080), max_resolution would be 1080
            input_worker: string representing ip address and the port of the worker.
        """
        if not isinstance(max_resolution, int):
            raise ValueError("Maximum image resolution must be an integer argument.")
        self._max_resolution = max_resolution
        self._input_worker = input_worker

    # ignored-abstractmethod
    @abc.abstractmethod
    def __len__(self) -> int:
        """
        The number of images in the dataset.

        Note: length should be found without loading images into memory.

        Returns:
            The number of images.
        """

    # ignored-abstractmethod
    @abc.abstractmethod
    def get_image_full_res(self, index: int) -> Image:
        """Get the image at the given index, at full resolution.

        Args:
            index: The index to fetch.

        Raises:
            IndexError: If an out-of-bounds image index is requested.

        Returns:
            Image: The image at the query index.
        """

    # ignored-abstractmethod
    @abc.abstractmethod
    def get_camera_intrinsics_full_res(self, index: int) -> Optional[gtsfm_types.CALIBRATION_TYPE]:
        """Get the camera intrinsics at the given index, valid for a full-resolution image.

        Args:
            index: The index to fetch.

        Returns:
            Intrinsics for the given camera.
        """

    # ignored-abstractmethod
    @abc.abstractmethod
    def get_camera_pose(self, index: int) -> Optional[Pose3]:
        """Get the camera pose (in world coordinates) at the given index.

        Args:
            index: The index to fetch.

        Returns:
            The camera pose w_P_index.
        """

    # TODO: Rename this to get_gt_camera.
    def get_camera(self, index: int) -> Optional[gtsfm_types.CAMERA_TYPE]:
        """Gets the GT camera at the given index.

        Args:
            index: The index to fetch.

        Returns:
            Camera object with intrinsics and extrinsics, if they exist.
        """
        pose = self.get_camera_pose(index)
        intrinsics = self.get_gt_camera_intrinsics(index)

        if pose is None or intrinsics is None:
            return None

        camera_type = gtsfm_types.get_camera_class_for_calibration(intrinsics)

        return camera_type(pose, intrinsics)

    def is_valid_pair(self, idx1: int, idx2: int) -> bool:
        """Checks if (idx1, idx2) is a valid pair. idx1 < idx2 is required.

        Note: All inherited classes should call this super method to enforce this check.

        Args:
            idx1: First index of the pair.
            idx2: Second index of the pair.

        Returns:
            Validation result.
        """
        return idx1 < idx2

    def get_image(self, index: int) -> Image:
        """Get the image at the given index, satisfying a maximum image resolution constraint.

        Determine how the camera intrinsics and images should be jointly rescaled based on desired img. resolution.
        Each loader implementation should set a `_max_resolution` attribute.

        Args:
            index: The index to fetch.

        Raises:
            IndexError: If an out-of-bounds image index is requested.

        Returns:
            Image: The image at the query index. It will be resized to satisfy the maximum
                allowed loader image resolution if the full-resolution images for a dataset
                are too large.
        """
        # No downsampling may be required, in which case target_h and target_w will be identical
        # to the full res height & width.
        img_full_res = self.get_image_full_res(index)
        if min(img_full_res.height, img_full_res.width) <= self._max_resolution:
            return img_full_res

        # Resize image.
        (
            _,
            _,
            target_h,
            target_w,
        ) = img_utils.get_downsampling_factor_per_axis(img_full_res.height, img_full_res.width, self._max_resolution)
        logger.info(
            "Image %d resized from (H,W)=(%d,%d) -> (%d,%d)",
            index,
            img_full_res.height,
            img_full_res.width,
            target_h,
            target_w,
        )
        resized_img = img_utils.resize_image(img_full_res, new_height=target_h, new_width=target_w)
        return resized_img

    def __rescale_intrinsics(
        self, intrinsics_full_res: gtsfm_types.CALIBRATION_TYPE, image_index: int
    ) -> gtsfm_types.CALIBRATION_TYPE:
        """Rescale the intrinsics to match the image resolution.

        Reads the image from disk to determine the scaling factor.

        Args:
            intrinsics_full_res: Intrinsics for the given camera at full resolution.
            image_index: The index to fetch.

        Returns:
            Rescaled intrinsics for the given camera at the desired resolution.
        """

        if intrinsics_full_res.fx() <= 0:
            raise RuntimeError("Focal length must be positive.")

        if intrinsics_full_res.px() <= 0 or intrinsics_full_res.py() <= 0:
            raise RuntimeError("Principal point must have positive coordinates.")

        img_full_res = self.get_image_full_res(image_index)
        # no downsampling may be required, in which case scale_u and scale_v will be 1.0
        scale_u, scale_v, _, _ = img_utils.get_downsampling_factor_per_axis(
            img_full_res.height, img_full_res.width, self._max_resolution
        )
        return Cal3Bundler(
            fx=intrinsics_full_res.fx() * scale_u,
            k1=0.0,
            k2=0.0,
            u0=intrinsics_full_res.px() * scale_u,
            v0=intrinsics_full_res.py() * scale_v,
        )

    def get_camera_intrinsics(self, index: int) -> Optional[gtsfm_types.CALIBRATION_TYPE]:
        """Get the camera intrinsics at the given index, for a possibly resized image.

        Determine how the camera intrinsics and images should be jointly rescaled based on desired img. resolution.
        Each loader implementation should set a `_max_resolution` attribute.

        Args:
            index: The index to fetch.

        Returns:
            Intrinsics for the given camera.
        """
        intrinsics_full_res = self.get_camera_intrinsics_full_res(index)
        if intrinsics_full_res is None:
            raise ValueError(f"No intrinsics found for index {index}.")

        return self.__rescale_intrinsics(intrinsics_full_res, index)

    def get_gt_camera_intrinsics_full_res(self, index: int) -> Optional[gtsfm_types.CALIBRATION_TYPE]:
        """Get the GT camera intrinsics at the given index, valid for a full-resolution image.

        By default, this is implemented to return the same value as `get_camera_intrinsics_full_res`. However, this can
        be overridden by subclasses to return a superior ground truth intrinsics.

        Args:
            index: The index to fetch.

        Returns:
            Intrinsics for the given camera.
        """
        return self.get_camera_intrinsics_full_res(index)

    def get_gt_camera_intrinsics(self, index: int) -> Optional[gtsfm_types.CALIBRATION_TYPE]:
        """Get the GT camera intrinsics at the given index, for a possibly resized image.

        Determine how the camera intrinsics and images should be jointly rescaled based on desired img. resolution.
        Each loader implementation should set a `_max_resolution` attribute.

        The returned intrinsics are the same as the camera intrinsics, but this behavior can be changed by overridding
        `get_gt_camera_intrinsics_full_res` in derived classes.

        Args:
            index: The index to fetch.

        Returns:
            GT intrinsics for the given camera.
        """
        intrinsics_full_res = self.get_gt_camera_intrinsics_full_res(index)
        if intrinsics_full_res is None:
            raise ValueError(f"No intrinsics found for index {index}.")

        return self.__rescale_intrinsics(intrinsics_full_res, index)

    def get_image_shape(self, idx: int) -> Tuple[int, int]:
        """Return a (H,W) tuple for each image"""
        image = self.get_image(idx)
        return (image.height, image.width)

    def get_relative_pose_prior(self, i1: int, i2: int) -> Optional[PosePrior]:
        """Get the prior on the relative pose i2Ti1

        Args:
            i1 (int): Index of first image
            i2 (int): Index of second image

        Returns:
            Pose prior, if there is one.
        """
        return None

    def get_relative_pose_priors(self, pairs: List[Tuple[int, int]]) -> Dict[Tuple[int, int], PosePrior]:
        """Get *all* relative pose priors for i2Ti1

        Args:
            pairs: All (i1,i2) pairs of image pairs

        Returns:
            A dictionary of PosePriors (or None) for all pairs.
        """

        pairs = {pair: self.get_relative_pose_prior(*pair) for pair in pairs}
        return {pair: prior for pair, prior in pairs.items() if prior is not None}

    def get_absolute_pose_prior(self, idx: int) -> Optional[PosePrior]:
        """Get the prior on the pose of camera at idx in the world coordinates.

        Args:
            idx (int): Index of the camera

        Returns:
            pose prior, if there is one.
        """
        return None

    def get_absolute_pose_priors(self) -> List[Optional[PosePrior]]:
        """Get *all* absolute pose priors

        Returns:
            A list of (optional) pose priors.
        """
        N = len(self)
        return [self.get_absolute_pose_prior(i) for i in range(N)]

    def get_all_images(self) -> List[Image]:
        """Creates the computation graph for image fetches.

        Returns:
            List of delayed tasks for images.
        """
        return [self.get_image(i) for i in range(len(self))]

    def get_all_intrinsics(self) -> List[Optional[gtsfm_types.CALIBRATION_TYPE]]:
        """Return all the camera intrinsics.

        Note: use create_computation_graph_for_intrinsics when calling from runners.

        Returns:
            List of camera intrinsics.
        """
        N = len(self)
        return [self.get_camera_intrinsics(i) for i in range(N)]

    def get_gt_poses(self) -> List[Optional[Pose3]]:
        """Return all the camera poses.

        Returns:
            List of ground truth camera poses, if available.
        """
        N = len(self)
        return [self.get_camera_pose(i) for i in range(N)]

    def get_gt_cameras(self) -> List[Optional[gtsfm_types.CAMERA_TYPE]]:
        """Return all the cameras.

        Note: use create_computation_graph_for_gt_cameras when calling from runners.

        Returns:
            List of ground truth cameras, if available.
        """
        N = len(self)
        return [self.get_camera(i) for i in range(N)]

    def get_image_shapes(self) -> List[Tuple[int, int]]:
        """Return all the image shapes.

        Note: use create_computation_graph_for_image_shapes when calling from runners.

        Returns:
            List of delayed tasks for image shapes.
        """
        N = len(self)
        return [self.get_image_shape(i) for i in range(N)]

    def get_valid_pairs(self) -> List[Tuple[int, int]]:
        """Get the valid pairs of images for this loader.

        Returns:
            List of valid index pairs.
        """
        pairs = []

        for idx1 in range(self.__len__()):
            for idx2 in range(self.__len__()):
                if self.is_valid_pair(idx1, idx2):
                    pairs.append((idx1, idx2))

        return pairs

<<<<<<< HEAD
    def get_gt_scene_trimesh(self) -> Optional[Trimesh]:
        """Getter for the ground truth mesh for the scene.

        Returns:
            Trimesh object, if available
        """
        return None
=======
    def get_images_with_exif(self, search_path: str) -> Tuple[List[str], int]:
        """Return images with exif.
        Args:
            search_path: image sequence search path.
        Returns:
            Tuple[
                List of image with exif paths.
                The number of all the images.
            ]
        """
        all_image_paths = glob.glob(search_path)
        num_all_imgs = len(all_image_paths)
        exif_image_paths = []
        for single_img_path in all_image_paths:
            # Drop images without exif.
            if io_utils.load_image(single_img_path).get_intrinsics_from_exif() is None:
                continue
            exif_image_paths.append(single_img_path)

        return (exif_image_paths, num_all_imgs)
>>>>>>> bf58ea2d
<|MERGE_RESOLUTION|>--- conflicted
+++ resolved
@@ -384,7 +384,6 @@
 
         return pairs
 
-<<<<<<< HEAD
     def get_gt_scene_trimesh(self) -> Optional[Trimesh]:
         """Getter for the ground truth mesh for the scene.
 
@@ -392,7 +391,7 @@
             Trimesh object, if available
         """
         return None
-=======
+
     def get_images_with_exif(self, search_path: str) -> Tuple[List[str], int]:
         """Return images with exif.
         Args:
@@ -412,5 +411,4 @@
                 continue
             exif_image_paths.append(single_img_path)
 
-        return (exif_image_paths, num_all_imgs)
->>>>>>> bf58ea2d
+        return (exif_image_paths, num_all_imgs)