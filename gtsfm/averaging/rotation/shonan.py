--- conflicted
+++ resolved
@@ -40,14 +40,10 @@
     """Performs Shonan rotation averaging."""
 
     def __init__(
-<<<<<<< HEAD
-        self, two_view_rotation_sigma: float = _DEFAULT_TWO_VIEW_ROTATION_SIGMA, use_mst_init: bool = True
-=======
         self,
         two_view_rotation_sigma: float = _DEFAULT_TWO_VIEW_ROTATION_SIGMA,
         weight_by_inliers: bool = True,
-        use_mst_init: bool = False,
->>>>>>> 35b3a7be
+        use_mst_init: bool = True,
     ) -> None:
         """Initializes module.
 
