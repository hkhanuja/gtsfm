--- conflicted
+++ resolved
@@ -125,7 +125,6 @@
         i1Ti2_priors: Dict[Tuple[int, int], PosePrior],
         v_corr_idxs: Dict[Tuple[int, int], np.ndarray],
         gt_wTi_list: List[Optional[Pose3]],
-        v_corr_idxs: Dict[Tuple[int, int], np.ndarray],
     ) -> Tuple[Delayed, Delayed]:
         """Create the computation graph for performing rotation averaging.
 
@@ -133,13 +132,8 @@
             num_images: Number of poses.
             i2Ri1_graph: Dictionary of relative rotations as a delayed task.
             i1Ti2_priors: Priors on relative poses as (i1, i2): PosePrior on i1Ti2.
-<<<<<<< HEAD
-            gt_wTi_list: Ground truth poses, to be used for evaluation.
-            v_corr_idxs: Dict mapping image pair indices (i1, i2) to indices of verified correspondences.
-=======
             v_corr_idxs: Dict mapping image pair indices (i1, i2) to indices of verified correspondences.
             gt_wTi_list: Ground truth poses, to be used for evaluation.
->>>>>>> dde24e89
 
         Returns:
             Global rotations wrapped using dask.delayed.
@@ -149,13 +143,8 @@
             num_images,
             i2Ri1_dict=i2Ri1_graph,
             i1Ti2_priors=i1Ti2_priors,
-<<<<<<< HEAD
-            wTi_gt=gt_wTi_list,
-            v_corr_idxs=v_corr_idxs,
-=======
             v_corr_idxs=v_corr_idxs,
             wTi_gt=gt_wTi_list,
->>>>>>> dde24e89
         )
 
         return wRis, metrics