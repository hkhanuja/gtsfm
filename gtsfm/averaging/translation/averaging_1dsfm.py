"""Translation averaging using 1DSFM.

This algorithm was proposed in 'Robust Global Translations with 1DSFM' and is implemented by wrapping GTSAM's classes.

References:
- https://research.cs.cornell.edu/1dsfm/
- https://github.com/borglab/gtsam/blob/develop/gtsam/sfm/MFAS.h
- https://github.com/borglab/gtsam/blob/develop/gtsam/sfm/TranslationRecovery.h
- https://github.com/borglab/gtsam/blob/develop/python/gtsam/examples/TranslationAveragingExample.py

Authors: Jing Wu, Ayush Baid, Akshay Krishnan
"""
from collections import defaultdict
from enum import Enum
from typing import Dict, List, Optional, Tuple

import gtsam
import numpy as np
from gtsam import MFAS, BinaryMeasurementsUnit3, BinaryMeasurementUnit3, Point3, Pose3, Rot3, TranslationRecovery, Unit3
from scipy import stats

import gtsfm.utils.geometry_comparisons as comp_utils
import gtsfm.utils.metrics as metrics_utils
import gtsfm.utils.coordinate_conversions as conversion_utils
import gtsfm.utils.logger as logger_utils
from gtsfm.averaging.translation.translation_averaging_base import TranslationAveragingBase
from gtsfm.evaluation.metrics import GtsfmMetric, GtsfmMetricsGroup

# Hyperparameters for 1D-SFM
# maximum number of times 1dsfm will project the Unit3's to a 1d subspace for outlier rejection
MAX_PROJECTION_DIRECTIONS = 200
OUTLIER_WEIGHT_THRESHOLD = 0.1
MAX_KDE_SAMPLES = 2000

NOISE_MODEL_DIMENSION = 3  # chordal distances on Unit3
NOISE_MODEL_SIGMA = 0.01
HUBER_LOSS_K = 1.345  # default value from GTSAM

MAX_INLIER_MEASUREMENT_ERROR_DEG = 5.0

logger = logger_utils.get_logger()


class TranslationAveraging1DSFM(TranslationAveragingBase):
    """1D-SFM translation averaging with outlier rejection."""

    class ProjectionSamplingMethod(str, Enum):
        """Used to select how the projection directions in 1DSfM are sampled."""

        # The string values for enums enable using them in the config.

        # Randomly choose projection directions from input measurements.
        SAMPLE_INPUT_MEASUREMENTS = "SAMPLE_INPUT_MEASUREMENTS"
        # Fit a Gaussian density to input measurements and sample from it.
        SAMPLE_WITH_INPUT_DENSITY = "SAMPLE_WITH_INPUT_DENSITY"
        # Uniformly sample 3D directions at random.
        SAMPLE_WITH_UNIFORM_DENSITY = "SAMPLE_WITH_UNIFORM_DENSITY"

    def __init__(
        self,
        robust_measurement_noise: bool = True,
        projection_sampling_method: ProjectionSamplingMethod = ProjectionSamplingMethod.SAMPLE_WITH_UNIFORM_DENSITY,
    ) -> None:
        """Initializes the 1DSFM averaging instance.

        Args:
            robust_measurement_noise: Whether to use a robust noise model for the measurements, defaults to true.
            projection_sampling_method: ProjectionSamplingMethod to be used for directions to run 1DSfM.
        """
        super().__init__(robust_measurement_noise)

        self._max_1dsfm_projection_directions = MAX_PROJECTION_DIRECTIONS
        self._outlier_weight_threshold = OUTLIER_WEIGHT_THRESHOLD
        self._projection_sampling_method = projection_sampling_method

    def __sample_projection_directions(
        self,
        w_i2Ui1_measurements: BinaryMeasurementsUnit3,
    ) -> List[Unit3]:
        """Samples projection directions for 1DSfM based on the provided sampling method.

        Args:
            w_i2Ui1_measurements: Unit translation measurements which are input to 1DSfM.
            projection_sampling_method: ProjectionSamplingMethod to be used for sampling directions.

        Returns:
            List of sampled Unit3 projection directions.
        """
        num_measurements = len(w_i2Ui1_measurements)

        if self._projection_sampling_method == self.ProjectionSamplingMethod.SAMPLE_INPUT_MEASUREMENTS:
            num_samples = min(num_measurements, self._max_1dsfm_projection_directions)
            sampled_indices = np.random.choice(w_i2Ui1_measurements, num_samples, replace=False)
            projections = [w_i2Ui1_measurements[idx].measured() for idx in sampled_indices]
        elif self._projection_sampling_method == self.ProjectionSamplingMethod.SAMPLE_WITH_INPUT_DENSITY:
            projections = _sample_kde_directions(
                w_i2Ui1_measurements, num_samples=self._max_1dsfm_projection_directions
            )
        elif self._projection_sampling_method == self.ProjectionSamplingMethod.SAMPLE_WITH_UNIFORM_DENSITY:
            projections = _sample_random_directions(num_samples=self._max_1dsfm_projection_directions)
        else:
            raise ValueError("Unsupported sampling method!")

        return projections

    def run(
        self,
        num_images: int,
        i2Ui1_dict: Dict[Tuple[int, int], Optional[Unit3]],
        wRi_list: List[Optional[Rot3]],
        scale_factor: float = 1.0,
        gt_wTi_list: Optional[List[Optional[Pose3]]] = None,
<<<<<<< HEAD
        projection_sampling_method: ProjectionSamplingMethod = ProjectionSamplingMethod.SAMPLE_WITH_INPUT_DENSITY,
=======
>>>>>>> d87df667
    ) -> Tuple[List[Optional[Point3]], Optional[GtsfmMetricsGroup]]:
        """Run the translation averaging.

        Args:
            num_images: number of camera poses.
            i2Ui1_dict: relative unit-translation as dictionary (i1, i2): i2Ui1
            wRi_list: global rotations for each camera pose in the world coordinates.
            scale_factor: non-negative global scaling factor.
            gt_wTi_list: ground truth poses for computing metrics.

        Returns:
            Global translation wti for each camera pose. The number of entries in the list is `num_images`. The list
                may contain `None` where the global translations could not be computed (either underconstrained system
                or ill-constrained system).
            A GtsfmMetricsGroup of 1DSfM metrics.
        """
        noise_model = gtsam.noiseModel.Isotropic.Sigma(NOISE_MODEL_DIMENSION, NOISE_MODEL_SIGMA)
        if self._robust_measurement_noise:
            huber_loss = gtsam.noiseModel.mEstimator.Huber.Create(HUBER_LOSS_K)
            noise_model = gtsam.noiseModel.Robust.Create(huber_loss, noise_model)

        # Note: all measurements are relative translation directions in the
        # world frame.

        # convert translation direction in global frame using rotations.
        w_i2Ui1_measurements = BinaryMeasurementsUnit3()
        valid_i2_i1 = []
        for (i1, i2), i2Ui1 in i2Ui1_dict.items():
            if i2Ui1 is not None and wRi_list[i2] is not None:
                valid_i2_i1.append((i2, i1))
                w_i2Ui1_measurements.append(
                    BinaryMeasurementUnit3(i2, i1, Unit3(wRi_list[i2].rotate(i2Ui1.point3())), noise_model)
                )

        # sample projection directions
        projection_directions = self.__sample_projection_directions(w_i2Ui1_measurements)

        # compute outlier weights using MFAS
        outlier_weights = []

        # TODO(ayush): parallelize this step.
        for direction in projection_directions:
            algorithm = MFAS(w_i2Ui1_measurements, direction)
            outlier_weights.append(algorithm.computeOutlierWeights())

        # compute average outlier weight
        avg_outlier_weights = defaultdict(float)
        for outlier_weight_dict in outlier_weights:
            # TODO(akshay-krishnan): use keys from outlier weight dict once we can iterate over it (gtsam fix).
            for index_pair in valid_i2_i1:
                avg_outlier_weights[index_pair] += outlier_weight_dict[index_pair]

        for index_pair in avg_outlier_weights:
            avg_outlier_weights[index_pair] /= len(projection_directions)

        # filter out outlier measurements
        w_i2Ui1_inlier_measurements = BinaryMeasurementsUnit3()
        inliers = []
        outliers = []
        # TODO(akshay-krishnan): use range based for loops once bug fixed for gtsam on M1.
        for idx in range(len(w_i2Ui1_measurements)):
            # key1 is i2 and key2 is i1 above.
            w_i2Ui1 = w_i2Ui1_measurements[idx]
            i1 = w_i2Ui1.key2()
            i2 = w_i2Ui1.key1()
            if avg_outlier_weights[(i2, i1)] < self._outlier_weight_threshold:
                w_i2Ui1_inlier_measurements.append(w_i2Ui1)
                inliers.append((i1, i2))
            else:
                outliers.append((i1, i2))

        # Run the optimizer
        wti_values = TranslationRecovery(w_i2Ui1_inlier_measurements).run(scale_factor)

        # transforming the result to the list of Point3
        wti_list = [None] * num_images
        for i in range(num_images):
            if wRi_list[i] is not None and wti_values.exists(i):
                wti_list[i] = wti_values.atPoint3(i)

        # Compute the metrics.
        if gt_wTi_list is not None:
            ta_metrics = _compute_metrics(inliers, outliers, i2Ui1_dict, wRi_list, wti_list, gt_wTi_list)
        else:
            ta_metrics = None

        return wti_list, ta_metrics


def _sample_kde_directions(w_i2Ui1_measurements: BinaryMeasurementsUnit3, num_samples: int) -> List[Unit3]:
    """Fits a Gaussian density kernel to the provided measurements, and then samples num_samples from this kernel.

    Args:
        w_i2Ui1_measurements: List of BinaryMeasurementUnit3 direction measurements.
        num_samples: Number of samples to be sampled from the kernel.

    Returns:
        List of sampled Unit3 directions.
    """
    w_i2Ui1_list = [w_i2Ui1.measured() for w_i2Ui1 in w_i2Ui1_measurements]
    if len(w_i2Ui1_list) > MAX_KDE_SAMPLES:
        w_i2Ui1_subset_indices = np.random.choice(range(len(w_i2Ui1_list)), MAX_KDE_SAMPLES, replace=False).tolist()
        w_i2Ui1_list = [w_i2Ui1_list[i] for i in w_i2Ui1_subset_indices]

    w_i2Ui1_spherical = conversion_utils.cartesian_to_spherical_directions(w_i2Ui1_list)

    # gaussian_kde expects each sample to be a column, hence transpose.
    kde = stats.gaussian_kde(w_i2Ui1_spherical.T)
    sampled_directions_spherical = kde.resample(size=num_samples).T
    return conversion_utils.spherical_to_cartesian_directions(sampled_directions_spherical)


def _sample_random_directions(num_samples: int) -> List[Unit3]:
    """Samples num_samples Unit3 3D directions.
    The sampling is done in 2D spherical coordinates (azimuth, elevation), and then converted to Cartesian coordinates.
    Sampling in spherical coordinates was found to have precision-recall for 1dsfm outlier rejection.

    Args:
        num_samples: Number of samples required.

    Returns:
        List of sampled Unit3 directions.
    """
    sampled_azimuth = np.random.uniform(low=-np.pi, high=np.pi, size=(num_samples, 1))
    sampled_elevation = np.random.uniform(low=0.0, high=np.pi, size=(num_samples, 1))
    sampled_azimuth_elevation = np.concatenate((sampled_azimuth, sampled_elevation), axis=1)

    return conversion_utils.spherical_to_cartesian_directions(sampled_azimuth_elevation)


def _get_measurement_angle_errors(
    i1_i2_pairs: Tuple[int, int],
    i2Ui1_measurements: Dict[Tuple[int, int], Unit3],
    gt_i2Ui1_measurements: Dict[Tuple[int, int], Unit3],
) -> List[float]:
    """Returns a list of the angle between i2Ui1_measurements and gt_i2Ui1_measurements for every
    (i1, i2) in i1_i2_pairs.

    Args:
        i1_i2_pairs: List of (i1, i2) tuples for which the angles must be computed.
        i2Ui1_measurements: Measured translation direction of i1 WRT i2.
        gt_i2Ui1_measurements: Ground truth translation direction of i1 WRT i2.

    Returns:
        List of angles between the measured and ground truth translation directions.
    """
    errors = []
    for (i1, i2) in i1_i2_pairs:
        if (i1, i2) in i2Ui1_measurements and (i1, i2) in gt_i2Ui1_measurements:
            errors.append(
                comp_utils.compute_relative_unit_translation_angle(
                    i2Ui1_measurements[(i1, i2)], gt_i2Ui1_measurements[(i1, i2)]
                )
            )
    return errors


def _compute_metrics(
    inlier_i1_i2_pairs: List[Tuple[int, int]],
    outlier_i1_i2_pairs: List[Tuple[int, int]],
    i2Ui1_dict: Dict[Tuple[int, int], Optional[Unit3]],
    wRi_list: List[Optional[Rot3]],
    wti_list: List[Optional[Point3]],
    gt_wTi_list: List[Optional[Pose3]],
) -> GtsfmMetricsGroup:
    """Computes the translation averaging metrics as a metrics group.
    Args:
        inlier_i1_i2_pairs: List of inlier camera pair indices.
        outlier_i1_i2_pairs: List of outlier camera pair indices.
        i2Ui1_dict: Translation directions between camera pairs (inputs to translation averaging).
        wRi_list: Estimated camera rotations from rotation averaging.
        wti_list: Estimated camera translations from translation averaging.
        gt_wTi_list: List of ground truth camera poses.
    Returns:
        Translation averaging metrics as a metrics group. Includes the following metrics:
        - Number of inlier, outlier and total measurements.
        - Distribution of translation direction angles for inlier measurements.
        - Distribution of translation direction angle for outlier measurements.
    """
    # Get ground truth translation directions for the measurements.
    gt_i2Ui1_dict = metrics_utils.get_twoview_translation_directions(gt_wTi_list)

    # Angle between i2Ui1 measurement and GT i2Ui1 measurement for inliers and outliers.
    inlier_angular_errors = _get_measurement_angle_errors(inlier_i1_i2_pairs, i2Ui1_dict, gt_i2Ui1_dict)
    outlier_angular_errors = _get_measurement_angle_errors(outlier_i1_i2_pairs, i2Ui1_dict, gt_i2Ui1_dict)
    precision, recall = metrics_utils.get_precision_recall_from_errors(
        inlier_angular_errors, outlier_angular_errors, MAX_INLIER_MEASUREMENT_ERROR_DEG
    )

    measured_gt_i2Ui1_dict = {}
    for (i1, i2) in inlier_i1_i2_pairs + outlier_i1_i2_pairs:
        measured_gt_i2Ui1_dict[(i1, i2)] = gt_i2Ui1_dict[(i1, i2)]

    # Compute estimated poses after the averaging step and align them to ground truth.
    wTi_list = []
    for (wRi, wti) in zip(wRi_list, wti_list):
        if wRi is None or wti is None:
            wTi_list.append(None)
        else:
            wTi_list.append(Pose3(wRi, wti))
    wTi_aligned_list, _ = comp_utils.align_poses_sim3_ignore_missing(gt_wTi_list, wTi_list)
    wti_aligned_list = [wTi.translation() if wTi is not None else None for wTi in wTi_aligned_list]
    gt_wti_list = [gt_wTi.translation() if gt_wTi is not None else None for gt_wTi in gt_wTi_list]

    num_total_measurements = len(inlier_i1_i2_pairs) + len(outlier_i1_i2_pairs)
    threshold_suffix = str(int(MAX_INLIER_MEASUREMENT_ERROR_DEG)) + "_deg"
    ta_metrics = [
        GtsfmMetric("num_total_1dsfm_measurements", num_total_measurements),
        GtsfmMetric("num_inlier_1dsfm_measurements", len(inlier_i1_i2_pairs)),
        GtsfmMetric("num_outlier_1dsfm_measurements", len(outlier_i1_i2_pairs)),
        GtsfmMetric("1dsfm_precision_" + threshold_suffix, precision),
        GtsfmMetric("1dsfm_recall_" + threshold_suffix, recall),
        GtsfmMetric("num_translations_estimated", len([wti for wti in wti_list if wti is not None])),
        GtsfmMetric("1dsfm_inlier_angular_errors_deg", inlier_angular_errors),
        GtsfmMetric("1dsfm_outlier_angular_errors_deg", outlier_angular_errors),
        metrics_utils.compute_translation_angle_metric(measured_gt_i2Ui1_dict, wTi_aligned_list),
        metrics_utils.compute_translation_distance_metric(wti_aligned_list, gt_wti_list),
    ]

    return GtsfmMetricsGroup("translation_averaging_metrics", ta_metrics)<|MERGE_RESOLUTION|>--- conflicted
+++ resolved
@@ -110,10 +110,6 @@
         wRi_list: List[Optional[Rot3]],
         scale_factor: float = 1.0,
         gt_wTi_list: Optional[List[Optional[Pose3]]] = None,
-<<<<<<< HEAD
-        projection_sampling_method: ProjectionSamplingMethod = ProjectionSamplingMethod.SAMPLE_WITH_INPUT_DENSITY,
-=======
->>>>>>> d87df667
     ) -> Tuple[List[Optional[Point3]], Optional[GtsfmMetricsGroup]]:
         """Run the translation averaging.
 
