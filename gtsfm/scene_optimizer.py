--- conflicted
+++ resolved
@@ -31,12 +31,8 @@
 from gtsfm.densify.mvs_base import MVSBase
 from gtsfm.frontend.correspondence_generator.correspondence_generator_base import CorrespondenceGeneratorBase
 from gtsfm.multi_view_optimizer import MultiViewOptimizer
-<<<<<<< HEAD
-from gtsfm.retriever.retriever_base import RetrieverBase, ImageMatchingRegime
+from gtsfm.retriever.retriever_base import ImageMatchingRegime
 from gtsfm.intrinsics_estimator import IntrinsicsEstimator
-=======
-from gtsfm.retriever.retriever_base import ImageMatchingRegime
->>>>>>> 9d43085b
 from gtsfm.two_view_estimator import (
     POST_ISP_REPORT_TAG,
     VIEWGRAPH_REPORT_TAG,
@@ -444,46 +440,7 @@
         metrics_path: Path to directory where metrics will be saved.
         plot_base_path: Path to directory where plots will be saved.
     """
-<<<<<<< HEAD
-    metrics_list = []
-
-    round_fn = lambda x: round(x, PRINT_NUM_SIG_FIGS) if x else None
-
-    for (i1, i2), report in two_view_report_dict.items():
-        # Note: if GT is unknown, then R_error_deg, U_error_deg, and inlier_ratio_gt_model will be None
-        metrics_list.append(
-            {
-                "i1": int(i1),
-                "i2": int(i2),
-                "i1_filename": images[i1].file_name,
-                "i2_filename": images[i2].file_name,
-                "rotation_angular_error": round_fn(report.R_error_deg),
-                "translation_angular_error": round_fn(report.U_error_deg),
-                "num_inliers_gt_model": int(report.num_inliers_gt_model)
-                if report.num_inliers_gt_model is not None
-                else None,
-                "inlier_ratio_gt_model": round_fn(report.inlier_ratio_gt_model),
-                "inlier_avg_reproj_error_gt_model": round_fn(
-                    np.nanmean(report.reproj_error_gt_model[report.v_corr_idxs_inlier_mask_gt])
-                )
-                if report.reproj_error_gt_model is not None and report.v_corr_idxs_inlier_mask_gt is not None
-                else None,
-                "outlier_avg_reproj_error_gt_model": round_fn(
-                    np.nanmean(report.reproj_error_gt_model[np.logical_not(report.v_corr_idxs_inlier_mask_gt)])
-                )
-                if report.reproj_error_gt_model is not None and report.v_corr_idxs_inlier_mask_gt is not None
-                else None,
-                "inlier_ratio_est_model": round_fn(report.inlier_ratio_est_model),
-                "num_inliers_est_model": int(report.num_inliers_est_model)
-                if report.num_inliers_est_model is not None
-                else None,
-                "i1_focal": report.K_i1.fx() if report.K_i1 is not None else None,
-                "i2_focal": report.K_i2.fx() if report.K_i2 is not None else None,
-            }
-        )
-=======
     metrics_list = two_view_estimator.get_two_view_reports_summary(two_view_report_dict, images)
->>>>>>> 9d43085b
 
     io_utils.save_json_file(os.path.join(metrics_path, filename), metrics_list)
 
