"""The main class which integrates all the modules.

Authors: Ayush Baid, John Lambert
"""
import logging
import os
from pathlib import Path
from typing import Dict, List, Optional, Tuple

import dask
import matplotlib
import numpy as np
from trimesh import Trimesh
from gtsam import Pose3, Similarity3
from dask.delayed import Delayed

import gtsfm.evaluation.metrics_report as metrics_report
import gtsfm.two_view_estimator as two_view_estimator
import gtsfm.utils.ellipsoid as ellipsoid_utils
import gtsfm.utils.io as io_utils
import gtsfm.utils.logger as logger_utils
import gtsfm.utils.metrics as metrics_utils
import gtsfm.utils.viz as viz_utils
from gtsfm.common.gtsfm_data import GtsfmData
from gtsfm.common.image import Image
from gtsfm.feature_extractor import FeatureExtractor
from gtsfm.multi_view_optimizer import MultiViewOptimizer
from gtsfm.two_view_estimator import (
    TwoViewEstimator,
    TwoViewEstimationReport,
    PRE_BA_REPORT_TAG,
    POST_BA_REPORT_TAG,
    POST_ISP_REPORT_TAG,
    POST_CYCLE_CONSISTENT_REPORT_TAG,
)

matplotlib.use("Agg")

# base paths for storage
PLOT_BASE_PATH = Path(__file__).resolve().parent.parent / "plots"
METRICS_PATH = Path(__file__).resolve().parent.parent / "result_metrics"
RESULTS_PATH = Path(__file__).resolve().parent.parent / "results"

# plot paths
PLOT_CORRESPONDENCE_PATH = PLOT_BASE_PATH / "correspondences"
PLOT_BA_INPUT_PATH = PLOT_BASE_PATH / "ba_input"
PLOT_RESULTS_PATH = PLOT_BASE_PATH / "results"


# Paths to Save Output in React Folders.
REACT_METRICS_PATH = Path(__file__).resolve().parent.parent / "rtf_vis_tool" / "src" / "result_metrics"
REACT_RESULTS_PATH = Path(__file__).resolve().parent.parent / "rtf_vis_tool" / "public" / "results"

logger = logger_utils.get_logger()

mpl_logger = logging.getLogger("matplotlib")
mpl_logger.setLevel(logging.WARNING)

pil_logger = logging.getLogger("PIL")
pil_logger.setLevel(logging.INFO)

# number of digits (significant figures) to include in each entry of error metrics
PRINT_NUM_SIG_FIGS = 2


class SceneOptimizer:
    """Wrapper combining different modules to run the whole pipeline on a
    loader."""

    def __init__(
        self,
        feature_extractor: FeatureExtractor,
        two_view_estimator: TwoViewEstimator,
        multiview_optimizer: MultiViewOptimizer,
        save_two_view_correspondences_viz: bool,
        save_3d_viz: bool,
        save_gtsfm_data: bool,
        pose_angular_error_thresh: float,
    ) -> None:
        """pose_angular_error_thresh is given in degrees"""
        self.feature_extractor = feature_extractor
        self.two_view_estimator = two_view_estimator
        self.multiview_optimizer = multiview_optimizer

        self._save_two_view_correspondences_viz = save_two_view_correspondences_viz
        self._save_3d_viz = save_3d_viz

        self._save_gtsfm_data = save_gtsfm_data
        self._pose_angular_error_thresh = pose_angular_error_thresh

        # make directories for persisting data
        os.makedirs(PLOT_BASE_PATH, exist_ok=True)
        os.makedirs(METRICS_PATH, exist_ok=True)
        os.makedirs(RESULTS_PATH, exist_ok=True)

        os.makedirs(PLOT_CORRESPONDENCE_PATH, exist_ok=True)
        os.makedirs(PLOT_BA_INPUT_PATH, exist_ok=True)
        os.makedirs(PLOT_RESULTS_PATH, exist_ok=True)

        # Save duplicate directories within React folders.
        os.makedirs(REACT_RESULTS_PATH, exist_ok=True)
        os.makedirs(REACT_METRICS_PATH, exist_ok=True)

    def create_computation_graph(
        self,
        num_images: int,
        image_pair_indices: List[Tuple[int, int]],
        image_graph: List[Delayed],
        camera_intrinsics_graph: List[Delayed],
        image_shape_graph: List[Delayed],
        gt_cameras_graph: Optional[List[Delayed]] = None,
        gt_scene_mesh: Optional[Trimesh] = None,
    ) -> Delayed:
        """The SceneOptimizer plate calls the FeatureExtractor and TwoViewEstimator plates several times."""

        # auxiliary graph elements for visualizations and saving intermediate
        # data for analysis, not returned to the user.
        auxiliary_graph_list = []
        metrics_graph_list = []

        # detection and description graph
        keypoints_graph_list = []
        descriptors_graph_list = []
        for delayed_image in image_graph:
            (delayed_dets, delayed_descs) = self.feature_extractor.create_computation_graph(delayed_image)
            keypoints_graph_list += [delayed_dets]
            descriptors_graph_list += [delayed_descs]

        # Estimate two-view geometry and get indices of verified correspondences.
        i2Ri1_graph_dict = {}
        i2Ui1_graph_dict = {}
        v_corr_idxs_graph_dict: Dict[Tuple[int, int], Delayed] = {}
        two_view_reports_dict: Dict[str, Dict[Tuple[int, int], Optional[Delayed]]] = {
            PRE_BA_REPORT_TAG: {},
            POST_BA_REPORT_TAG: {},
            POST_ISP_REPORT_TAG: {},
        }
        for (i1, i2) in image_pair_indices:
            # Collect ground truth relative and absolute poses if available.
            # TODO(johnwlambert): decompose this method -- name it as "calling_the_plate()"
            if gt_cameras_graph is not None:
                gt_wTi1, gt_wTi2 = gt_cameras_graph[i1].pose(), gt_cameras_graph[i2].pose()
            else:
                gt_wTi1, gt_wTi2 = None, None

            # TODO(johnwlambert): decompose this so what happens in the loop is a separate method
            i2Ri1, i2Ui1, v_corr_idxs, two_view_reports = self.two_view_estimator.create_computation_graph(
                keypoints_graph_list[i1],
                keypoints_graph_list[i2],
                descriptors_graph_list[i1],
                descriptors_graph_list[i2],
                camera_intrinsics_graph[i1],
                camera_intrinsics_graph[i2],
                image_shape_graph[i1],
                image_shape_graph[i2],
                gt_wTi1,
                gt_wTi2,
                gt_scene_mesh,
            )

            # Store results.
            i2Ri1_graph_dict[(i1, i2)] = i2Ri1
            i2Ui1_graph_dict[(i1, i2)] = i2Ui1
            v_corr_idxs_graph_dict[(i1, i2)] = v_corr_idxs
            for token, report in two_view_reports.items():
                two_view_reports_dict[token][(i1, i2)] = report

            # Visualize verified two-view correspondences.
            if self._save_two_view_correspondences_viz:
                auxiliary_graph_list.append(
                    dask.delayed(viz_utils.save_twoview_correspondences_viz)(
                        image_graph[i1],
                        image_graph[i2],
                        keypoints_graph_list[i1],
                        keypoints_graph_list[i2],
                        v_corr_idxs,
                        two_view_report=two_view_reports[PRE_BA_REPORT_TAG],
                        file_path=os.path.join(PLOT_CORRESPONDENCE_PATH, f"{i1}_{i2}.jpg"),
                    )
                )

        # As visualization tasks are not to be provided to the user, we create a
        # dummy computation of concatenating viz tasks with the output graph,
        # forcing computation of viz tasks. Doing this here forces the
        # frontend's auxiliary tasks to be computed before the multi-view stage.
        keypoints_graph_list = dask.delayed(lambda x, y: (x, y))(keypoints_graph_list, auxiliary_graph_list)[0]
        auxiliary_graph_list = []

<<<<<<< HEAD
        # TODO: compute 2-view report post view graph optimization
=======
        # ensure cycle consistency in triplets
        # TODO: add a get_computational_graph() method to ViewGraphOptimizer
        # TODO(johnwlambert): use a different name for variable, since this is something different
        i2Ri1_graph_dict, i2Ui1_graph_dict, v_corr_idxs_graph_dict, rcc_metrics_graph = dask.delayed(
            cycle_consistency.filter_to_cycle_consistent_edges, nout=4
        )(
            i2Ri1_graph_dict,
            i2Ui1_graph_dict,
            v_corr_idxs_graph_dict,
            two_view_reports_dict[POST_ISP_REPORT_TAG],
            EdgeErrorAggregationCriterion.MEDIAN_EDGE_ERROR,
        )
        metrics_graph_list.append(rcc_metrics_graph)

        def _filter_dict_keys(dict: Dict[Any, Any], ref_dict: Dict[Any, Any]) -> Dict[Any, Any]:
            """Return a subset of a dictionary based on keys present in the reference dictionary."""
            valid_keys = list(ref_dict.keys())
            return {k: v for k, v in dict.items() if k in valid_keys}

        if gt_cameras_graph is not None:
            two_view_reports_dict[POST_CYCLE_CONSISTENT_REPORT_TAG] = dask.delayed(_filter_dict_keys)(
                dict=two_view_reports_dict[POST_ISP_REPORT_TAG], ref_dict=i2Ri1_graph_dict
            )

        # Persist all front-end metrics and their summaries.
        for tag, report_dict in two_view_reports_dict.items():
            auxiliary_graph_list.append(
                dask.delayed(save_full_frontend_metrics)(
                    report_dict, image_graph, filename="two_view_report_{}.json".format(tag)
                )
            )
            if gt_cameras_graph is not None:
                metrics_graph_list.append(
                    dask.delayed(two_view_estimator.aggregate_frontend_metrics)(
                        report_dict,
                        self._pose_angular_error_thresh,
                        metric_group_name="verifier_summary_{}".format(tag),
                    )
                )
>>>>>>> 9089aa7f

        # Note: the MultiviewOptimizer returns BA input and BA output that are aligned to GT via Sim(3).
        (
            view_graph,
            ba_input_graph,
            ba_output_graph,
            optimizer_metrics_graph,
        ) = self.multiview_optimizer.create_computation_graph(
            image_graph,
            num_images,
            keypoints_graph_list,
            i2Ri1_graph_dict,
            i2Ui1_graph_dict,
            v_corr_idxs_graph_dict,
            camera_intrinsics_graph,
            gt_cameras_graph,
        )

        # aggregate metrics for multiview optimizer
        if optimizer_metrics_graph is not None:
            metrics_graph_list.extend(optimizer_metrics_graph)

        # Save metrics to JSON and generate HTML report.
        auxiliary_graph_list.extend(save_metrics_reports(metrics_graph_list))

        # Modify BA input, BA output, and GT poses to have point clouds and frustums aligned with x,y,z axes.
        gt_poses_graph = (
            [dask.delayed(lambda x: x.pose())(cam) for cam in gt_cameras_graph] if gt_cameras_graph else None
        )

        ba_input_graph, ba_output_graph, gt_poses_graph = dask.delayed(align_estimated_gtsfm_data, nout=3)(
            ba_input_graph, ba_output_graph, gt_poses_graph
        )

        if self._save_3d_viz:
            auxiliary_graph_list.extend(save_visualizations(ba_input_graph, ba_output_graph, gt_poses_graph))

        if self._save_gtsfm_data:
            auxiliary_graph_list.extend(save_gtsfm_data(image_graph, ba_input_graph, ba_output_graph))

        # as visualization tasks are not to be provided to the user, we create a
        # dummy computation of concatenating viz tasks with the output graph,
        # forcing computation of viz tasks
        output_graph = dask.delayed(lambda x, y: (x, y))(ba_output_graph, auxiliary_graph_list)

        # return the entry with just the sfm result
        return output_graph[0]


def align_estimated_gtsfm_data(
    ba_input: GtsfmData, ba_output: GtsfmData, gt_pose_graph: List[Pose3]
) -> Tuple[GtsfmData, GtsfmData, List[Pose3]]:
    """Creates modified GtsfmData objects that emulate ba_input and ba_output but with point cloud and camera
    frustums aligned to the x,y,z axes. Also transforms GT camera poses to be aligned to axes.

    Args:
        ba_input: GtsfmData input to bundle adjustment.
        ba_output: GtsfmData output from bundle adjustment.
        gt_pose_graph: list of GT camera poses.

    Returns:
        Updated ba_input GtsfmData object aligned to axes.
        Updated ba_output GtsfmData object aligned to axes.
        Updated gt_pose_graph with GT poses aligned to axes.
    """
    walignedTw = ellipsoid_utils.get_ortho_axis_alignment_transform(ba_output)
    walignedSw = Similarity3(R=walignedTw.rotation(), t=walignedTw.translation(), s=1.0)
    ba_input = ba_input.apply_Sim3(walignedSw)
    ba_output = ba_output.apply_Sim3(walignedSw)
    gt_pose_graph = [walignedSw.transformFrom(wTi) for wTi in gt_pose_graph]
    return ba_input, ba_output, gt_pose_graph


def save_visualizations(
    ba_input_graph: Delayed, ba_output_graph: Delayed, gt_pose_graph: Optional[List[Delayed]]
) -> List[Delayed]:
    """Save SfmData before and after bundle adjustment and camera poses for visualization.

    Accepts delayed GtsfmData before and after bundle adjustment, along with GT poses,
    saves them and returns a delayed object.

    Args:
        ba_input_graph: Delayed GtsfmData input to bundle adjustment.
        ba_output_graph: Delayed GtsfmData output from bundle adjustment.
        gt_pose_graph: Delayed ground truth poses.

    Returns:
        A list of Delayed objects after saving the different visualizations.
    """
    aligned_ba_input_graph = dask.delayed(lambda x, y: x.align_via_Sim3_to_poses(y))(ba_input_graph, gt_pose_graph)
    aligned_ba_output_graph = dask.delayed(lambda x, y: x.align_via_Sim3_to_poses(y))(ba_output_graph, gt_pose_graph)
    viz_graph_list = []
    viz_graph_list.append(dask.delayed(viz_utils.save_sfm_data_viz)(aligned_ba_input_graph, PLOT_BA_INPUT_PATH))
    viz_graph_list.append(dask.delayed(viz_utils.save_sfm_data_viz)(aligned_ba_output_graph, PLOT_RESULTS_PATH))
    viz_graph_list.append(
        dask.delayed(viz_utils.save_camera_poses_viz)(
            aligned_ba_input_graph, aligned_ba_output_graph, gt_pose_graph, PLOT_RESULTS_PATH
        )
    )
    return viz_graph_list


def save_gtsfm_data(image_graph: Delayed, ba_input_graph: Delayed, ba_output_graph: Delayed) -> List[Delayed]:
    """Saves the Gtsfm data before and after bundle adjustment.

    Args:
        image_graph: input image wrapped as Delayed objects.
        ba_input_graph: GtsfmData input to bundle adjustment wrapped as Delayed.
        ba_output_graph: GtsfmData output to bundle adjustment wrapped as Delayed.

    Returns:
        A list of delayed objects after saving the input and outputs to bundle adjustment.
    """
    saving_graph_list = []
    # Save a duplicate in REACT_RESULTS_PATH.
    for output_dir in [RESULTS_PATH, REACT_RESULTS_PATH]:
        # Save the input to Bundle Adjustment (from data association).
        saving_graph_list.append(
            dask.delayed(io_utils.export_model_as_colmap_text)(
                ba_input_graph, image_graph, save_dir=os.path.join(output_dir, "ba_input")
            )
        )
        # Save the output of Bundle Adjustment.
        saving_graph_list.append(
            dask.delayed(io_utils.export_model_as_colmap_text)(
                ba_output_graph, image_graph, save_dir=os.path.join(output_dir, "ba_output")
            )
        )
    return saving_graph_list


def save_metrics_reports(metrics_graph_list: Delayed) -> List[Delayed]:
    """Saves metrics to JSON and HTML report.

    Args:
        metrics_graph: List of GtsfmMetricsGroup from different modules wrapped as Delayed.

    Returns:
        List of delayed objects after saving metrics.
    """
    save_metrics_graph_list = []

    if len(metrics_graph_list) == 0:
        return save_metrics_graph_list

    # Save metrics to JSON
    save_metrics_graph_list.append(dask.delayed(metrics_utils.save_metrics_as_json)(metrics_graph_list, METRICS_PATH))
    save_metrics_graph_list.append(
        dask.delayed(metrics_utils.save_metrics_as_json)(metrics_graph_list, REACT_METRICS_PATH)
    )
    save_metrics_graph_list.append(
        dask.delayed(metrics_report.generate_metrics_report_html)(
            metrics_graph_list, os.path.join(METRICS_PATH, "gtsfm_metrics_report.html")
        )
    )
    return save_metrics_graph_list


def save_full_frontend_metrics(
    two_view_report_dict: Dict[Tuple[int, int], TwoViewEstimationReport], images: List[Image], filename: str
) -> None:
    """Converts the TwoViewEstimationReports for all image pairs to a Dict and saves it as JSON.

    Args:
        two_view_report_dict: front-end metrics for pairs of images.
        images: list of all images for this scene, in order of image/frame index.
        filename: file name to use when saving report to JSON.
    """
    metrics_list = []

    round_fn = lambda x: round(x, PRINT_NUM_SIG_FIGS) if x else None

    for (i1, i2), report in two_view_report_dict.items():

        # Note: if GT is unknown, then R_error_deg, U_error_deg, and inlier_ratio_gt_model will be None
        metrics_list.append(
            {
                "i1": i1,
                "i2": i2,
                "i1_filename": images[i1].file_name,
                "i2_filename": images[i2].file_name,
                "rotation_angular_error": round_fn(report.R_error_deg),
                "translation_angular_error": round_fn(report.U_error_deg),
                "num_inliers_gt_model": report.num_inliers_gt_model,
                "inlier_ratio_gt_model": round_fn(report.inlier_ratio_gt_model),
                "inlier_avg_reproj_error_gt_model": round_fn(
                    np.nanmean(report.reproj_error_gt_model[report.v_corr_idxs_inlier_mask_gt])
                )
                if report.reproj_error_gt_model is not None and report.v_corr_idxs_inlier_mask_gt is not None
                else None,
                "outlier_avg_reproj_error_gt_model": round_fn(
                    np.nanmean(report.reproj_error_gt_model[np.logical_not(report.v_corr_idxs_inlier_mask_gt)])
                )
                if report.reproj_error_gt_model is not None and report.v_corr_idxs_inlier_mask_gt is not None
                else None,
                "inlier_ratio_est_model": round_fn(report.inlier_ratio_est_model),
                "num_inliers_est_model": report.num_inliers_est_model,
            }
        )

    io_utils.save_json_file(os.path.join(METRICS_PATH, filename), metrics_list)

    # Save duplicate copy of 'frontend_full.json' within React Folder.
    io_utils.save_json_file(os.path.join(REACT_METRICS_PATH, filename), metrics_list)<|MERGE_RESOLUTION|>--- conflicted
+++ resolved
@@ -186,34 +186,28 @@
         keypoints_graph_list = dask.delayed(lambda x, y: (x, y))(keypoints_graph_list, auxiliary_graph_list)[0]
         auxiliary_graph_list = []
 
-<<<<<<< HEAD
-        # TODO: compute 2-view report post view graph optimization
-=======
-        # ensure cycle consistency in triplets
-        # TODO: add a get_computational_graph() method to ViewGraphOptimizer
-        # TODO(johnwlambert): use a different name for variable, since this is something different
-        i2Ri1_graph_dict, i2Ui1_graph_dict, v_corr_idxs_graph_dict, rcc_metrics_graph = dask.delayed(
-            cycle_consistency.filter_to_cycle_consistent_edges, nout=4
-        )(
+        # Note: the MultiviewOptimizer returns BA input and BA output that are aligned to GT via Sim(3).
+        (
+            ba_input_graph,
+            ba_output_graph,
+            view_graph_two_view_report, 
+            optimizer_metrics_graph,
+        ) = self.multiview_optimizer.create_computation_graph(
+            image_graph,
+            num_images,
+            keypoints_graph_list,
             i2Ri1_graph_dict,
             i2Ui1_graph_dict,
             v_corr_idxs_graph_dict,
+            camera_intrinsics_graph,
             two_view_reports_dict[POST_ISP_REPORT_TAG],
-            EdgeErrorAggregationCriterion.MEDIAN_EDGE_ERROR,
-        )
-        metrics_graph_list.append(rcc_metrics_graph)
-
-        def _filter_dict_keys(dict: Dict[Any, Any], ref_dict: Dict[Any, Any]) -> Dict[Any, Any]:
-            """Return a subset of a dictionary based on keys present in the reference dictionary."""
-            valid_keys = list(ref_dict.keys())
-            return {k: v for k, v in dict.items() if k in valid_keys}
-
-        if gt_cameras_graph is not None:
-            two_view_reports_dict[POST_CYCLE_CONSISTENT_REPORT_TAG] = dask.delayed(_filter_dict_keys)(
-                dict=two_view_reports_dict[POST_ISP_REPORT_TAG], ref_dict=i2Ri1_graph_dict
-            )
+            gt_cameras_graph,
+        )
+        if view_graph_two_view_report is not None:
+            two_view_reports_dict[POST_CYCLE_CONSISTENT_REPORT_TAG] = view_graph_two_view_report
 
         # Persist all front-end metrics and their summaries.
+        # TODO(akshay-krishnan): this delays saving the frontend reports util MVO has completed, not ideal.
         for tag, report_dict in two_view_reports_dict.items():
             auxiliary_graph_list.append(
                 dask.delayed(save_full_frontend_metrics)(
@@ -228,24 +222,6 @@
                         metric_group_name="verifier_summary_{}".format(tag),
                     )
                 )
->>>>>>> 9089aa7f
-
-        # Note: the MultiviewOptimizer returns BA input and BA output that are aligned to GT via Sim(3).
-        (
-            view_graph,
-            ba_input_graph,
-            ba_output_graph,
-            optimizer_metrics_graph,
-        ) = self.multiview_optimizer.create_computation_graph(
-            image_graph,
-            num_images,
-            keypoints_graph_list,
-            i2Ri1_graph_dict,
-            i2Ui1_graph_dict,
-            v_corr_idxs_graph_dict,
-            camera_intrinsics_graph,
-            gt_cameras_graph,
-        )
 
         # aggregate metrics for multiview optimizer
         if optimizer_metrics_graph is not None:
