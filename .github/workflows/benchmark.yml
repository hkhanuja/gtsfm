name: Benchmark GTSFM on select datasets using SIFT and Deep front-ends

on: [pull_request, workflow_dispatch]

jobs:
  benchmark:
    name: Benchmark
    runs-on: ubuntu-latest
    strategy:
      # Prevents other configs from being canceled if one of them fails.
      fail-fast: false
      matrix:
        config_dataset_info:
          [
<<<<<<< HEAD
            "sift_front_end,  door-12,               12,  JPG,  test_data,  olsson-loader,  1296,  true",
            "deep_front_end,  door-12,               12,  JPG,  test_data,  olsson-loader,  1296,  true",
            "sift_front_end,  skydio-8,              8,   jpg,  gdrive ,    colmap-loader,  760,   true",
            "deep_front_end,  skydio-8,              8,   jpg,  gdrive,     colmap-loader,  760,   true",
            "sift_front_end,  skydio-32,             32,  jpg,  gdrive,     colmap-loader,  760,   true",
            "deep_front_end,  skydio-32,             32,  jpg,  gdrive,     colmap-loader,  760,   true",
            "deep_front_end,  skydio-501,            1,   jpg,  wget,       colmap-loader,  760,   true",
            "sift_front_end,  palace-fine-arts-281,  25,  jpg,  wget,       olsson-loader,  320,   true",
            "deep_front_end,  notre-dame-20,         20,  jpg,  gdrive,     colmap-loader,  760,   false",
            "sift_front_end,  2011205_rc3,           65,  png,  wget,       astronet,       1024,  true"
=======
            # config          dataset    lookahead    img-extension  source  loader      max-res  share-intrinsics
            [sift_front_end,  door-12,               12,  JPG,  test_data,  olsson-loader,  1296, true],
            [deep_front_end,  door-12,               12,  JPG,  test_data,  olsson-loader,  1296, true],
            [sift_front_end,  skydio-8,              8,   jpg,  gdrive ,    colmap-loader,  760, true],
            [deep_front_end,  skydio-8,              8,   jpg,  gdrive,     colmap-loader,  760, true],
            [sift_front_end,  skydio-32,             32,  jpg,  gdrive,     colmap-loader,  760, true],
            [deep_front_end,  skydio-32,             32,  jpg,  gdrive,     colmap-loader,  760, true],
            [sift_front_end,  palace-fine-arts-281,  25,  jpg,  wget,       olsson-loader,  320, true],
            [deep_front_end,  notre-dame-20,         20,  jpg,  gdrive,     colmap-loader,  760, false],
            [sift_front_end,  2011205_rc3,           65,  png,  wget,       astronet,       1024, true],
>>>>>>> 1e748a05
          ]
    defaults:
      run:
        shell: bash -l {0}

    env:
      PYTHON_VERSION: 3.8

    steps:
      - uses: actions/checkout@v2
      - name: Cache conda env
        uses: actions/cache@v2
        env:
          # Increase this value to reset cache if environment_linux.yml has not changed
          CACHE_NUMBER: 0
        with:
          path: ~/conda_pkgs_dir
          key: ${{ runner.os }}-conda-${{ env.CACHE_NUMBER }}-${{hashFiles('environment_linux.yml') }}
      - name: Cache frontend
        uses: actions/cache@v2
        env:
          # Increase this value to reset cache
          CACHE_NUMBER: 0
        with:
          path: cache
          key: ${{ matrix.config_dataset_info[0] }}-${{ matrix.config_dataset_info[1] }}-${{ matrix.config_dataset_info[2] }}-${{ matrix.config_dataset_info[6] }}
      - uses: conda-incubator/setup-miniconda@v2
        with:
          miniconda-version: "latest"
          activate-environment: gtsfm-v1
          environment-file: environment_linux.yml
          python-version: 3.8
          use-only-tar-bz2: true # IMPORTANT: This needs to be set for caching to work properly!
      - name: Environment setup
        run: |
          bash .github/scripts/setup.sh
          conda info
      - name: Parse args and prepare dataset, Execute dataset
        run: |
          CONFIG_NAME=${{ matrix.config_dataset_info[0] }}
          DATASET_NAME=${{ matrix.config_dataset_info[1] }}
          MAX_FRAME_LOOKAHEAD=${{ matrix.config_dataset_info[2] }}
          IMAGE_EXTENSION=${{ matrix.config_dataset_info[3] }}
          DATASET_SRC=${{ matrix.config_dataset_info[4] }}
          LOADER_NAME=${{ matrix.config_dataset_info[5] }}
          MAX_RESOLUTION=${{ matrix.config_dataset_info[6] }}
          SHARE_INTRINSICS=${{ matrix.config_dataset_info[7] }}

          bash .github/scripts/execute_single_benchmark.sh \
            $CONFIG_NAME \
            $DATASET_NAME \
            $MAX_FRAME_LOOKAHEAD \
            $IMAGE_EXTENSION \
            $DATASET_SRC \
            $LOADER_NAME \
            $MAX_RESOLUTION \
            $SHARE_INTRINSICS

      - name: Archive dataset metrics, plots, and output data (camera poses + points)
        uses: actions/upload-artifact@v2
        with:
          name: results-${{ matrix.config_dataset_info[0] }}-${{ matrix.config_dataset_info[1] }}-${{ matrix.config_dataset_info[2] }}-${{ matrix.config_dataset_info[3] }}-${{ matrix.config_dataset_info[4] }}-${{ matrix.config_dataset_info[5] }}-${{ matrix.config_dataset_info[6] }}-${{ matrix.config_dataset_info[7] }}.zip
          path: |
            result_metrics
            plots
            results<|MERGE_RESOLUTION|>--- conflicted
+++ resolved
@@ -12,18 +12,6 @@
       matrix:
         config_dataset_info:
           [
-<<<<<<< HEAD
-            "sift_front_end,  door-12,               12,  JPG,  test_data,  olsson-loader,  1296,  true",
-            "deep_front_end,  door-12,               12,  JPG,  test_data,  olsson-loader,  1296,  true",
-            "sift_front_end,  skydio-8,              8,   jpg,  gdrive ,    colmap-loader,  760,   true",
-            "deep_front_end,  skydio-8,              8,   jpg,  gdrive,     colmap-loader,  760,   true",
-            "sift_front_end,  skydio-32,             32,  jpg,  gdrive,     colmap-loader,  760,   true",
-            "deep_front_end,  skydio-32,             32,  jpg,  gdrive,     colmap-loader,  760,   true",
-            "deep_front_end,  skydio-501,            1,   jpg,  wget,       colmap-loader,  760,   true",
-            "sift_front_end,  palace-fine-arts-281,  25,  jpg,  wget,       olsson-loader,  320,   true",
-            "deep_front_end,  notre-dame-20,         20,  jpg,  gdrive,     colmap-loader,  760,   false",
-            "sift_front_end,  2011205_rc3,           65,  png,  wget,       astronet,       1024,  true"
-=======
             # config          dataset    lookahead    img-extension  source  loader      max-res  share-intrinsics
             [sift_front_end,  door-12,               12,  JPG,  test_data,  olsson-loader,  1296, true],
             [deep_front_end,  door-12,               12,  JPG,  test_data,  olsson-loader,  1296, true],
@@ -31,10 +19,10 @@
             [deep_front_end,  skydio-8,              8,   jpg,  gdrive,     colmap-loader,  760, true],
             [sift_front_end,  skydio-32,             32,  jpg,  gdrive,     colmap-loader,  760, true],
             [deep_front_end,  skydio-32,             32,  jpg,  gdrive,     colmap-loader,  760, true],
+            [deep_front_end,  skydio-501,            1,   jpg,  wget,       colmap-loader,  760, true],
             [sift_front_end,  palace-fine-arts-281,  25,  jpg,  wget,       olsson-loader,  320, true],
             [deep_front_end,  notre-dame-20,         20,  jpg,  gdrive,     colmap-loader,  760, false],
             [sift_front_end,  2011205_rc3,           65,  png,  wget,       astronet,       1024, true],
->>>>>>> 1e748a05
           ]
     defaults:
       run:
