#!/usr/bin/env python

"""
Ref: https://github.com/argoai/argoverse-api/blob/master/setup.py
A setuptools based setup module.
See:
https://packaging.python.org/en/latest/distributing.html
https://github.com/pypa/sampleproject
"""

from codecs import open  # To use a consistent encoding
from os import path

# Always prefer setuptools over distutils
from setuptools import find_packages, setup

here = path.abspath(path.dirname(__file__))

# Get the long description from the README file
with open(path.join(here, "README.md"), encoding="utf-8") as f:
    long_description = f.read()

setup(
    name="gtsfm",
    version="0.1.0",
    description="",
    long_description=long_description,
    url="",
    author="",
    author_email="",
    license="APACHE",
    classifiers=[
        "Development Status :: 5 - Production/Stable",
        "Intended Audience :: Developers",
        "License :: OSI Approved :: APACHE License",
        "Operating System :: POSIX",
        "Operating System :: MacOS",
        "Programming Language :: Python :: 3",
        "Topic :: Scientific/Engineering :: Artificial Intelligence",
    ],
    keywords="computer-vision",
    packages=find_packages(),
    python_requires=">= 3.6",
<<<<<<< HEAD
    install_requires=[
        "pytest",
        "dask[complete]",
        "matplotlib>=3.3.3",
        "networkx",
        "numpy",
        "opencv-python>=4.1.0.25",
        "pillow>=8.0.1", # old versions dont support getexif()
        "yacs"
    ]
=======
    install_requires=[],
>>>>>>> 04719e81
)<|MERGE_RESOLUTION|>--- conflicted
+++ resolved
@@ -41,18 +41,5 @@
     keywords="computer-vision",
     packages=find_packages(),
     python_requires=">= 3.6",
-<<<<<<< HEAD
-    install_requires=[
-        "pytest",
-        "dask[complete]",
-        "matplotlib>=3.3.3",
-        "networkx",
-        "numpy",
-        "opencv-python>=4.1.0.25",
-        "pillow>=8.0.1", # old versions dont support getexif()
-        "yacs"
-    ]
-=======
     install_requires=[],
->>>>>>> 04719e81
 )