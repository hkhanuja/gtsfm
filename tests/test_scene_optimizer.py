"""Unit tests for the scene-optimizer class.

Authors: Ayush Baid
"""
import unittest
from pathlib import Path

import dask
import hydra
import numpy as np
from dask.distributed import LocalCluster, Client
from gtsam import EssentialMatrix, Rot3, Unit3
from hydra.experimental import compose, initialize_config_module
from hydra.utils import instantiate

import gtsfm.utils.geometry_comparisons as comp_utils
from gtsfm.common.gtsfm_data import GtsfmData
from gtsfm.loader.olsson_loader import OlssonLoader
from gtsfm.scene_optimizer import SceneOptimizer

DATA_ROOT_PATH = Path(__file__).resolve().parent / "data"


class TestSceneOptimizer(unittest.TestCase):
    """Unit test for SceneOptimizer, which runs SfM for a scene."""

    def setUp(self) -> None:
<<<<<<< HEAD
        self.loader = FolderLoader(str(DATA_ROOT_PATH / "set1_1_lund_door"), image_extension="JPG")
=======
        self.loader = OlssonLoader(str(DATA_ROOT_PATH / "set1_lund_door"), image_extension="JPG")
>>>>>>> 9a2139fd
        assert len(self.loader)

    def test_create_computation_graph(self):
        """Will test Dask multi-processing capabilities and ability to serialize all objects."""
        self.loader = OlssonLoader(str(DATA_ROOT_PATH / "set1_lund_door"), image_extension="JPG")

        use_intrinsics_in_verification = False

        with initialize_config_module(config_module="gtsfm.configs"):

            # config is relative to the gtsfm module
            cfg = compose(config_name="scene_optimizer_unit_test_config.yaml")
            obj: SceneOptimizer = instantiate(cfg.SceneOptimizer)

            # generate the dask computation graph
            sfm_result_graph = obj.create_computation_graph(
                len(self.loader),
                self.loader.get_valid_pairs(),
                self.loader.create_computation_graph_for_images(),
                self.loader.create_computation_graph_for_intrinsics(),
                use_intrinsics_in_verification=use_intrinsics_in_verification,
                gt_pose_graph=self.loader.create_computation_graph_for_poses(),
            )

            # create dask client
            cluster = LocalCluster(n_workers=1, threads_per_worker=4)

            with Client(cluster):
                sfm_result = dask.compute(sfm_result_graph)[0]

            self.assertIsInstance(sfm_result, GtsfmData)

            # compare the camera poses
            computed_poses = sfm_result.get_camera_poses()
            computed_rotations = [x.rotation() for x in computed_poses]
            computed_translations = [x.translation() for x in computed_poses]

            # get active cameras from largest connected component, may be <len(self.loader)
            connected_camera_idxs = sfm_result.get_valid_camera_indices()
            expected_poses = [self.loader.get_camera_pose(i) for i in connected_camera_idxs]

            self.assertTrue(comp_utils.compare_global_poses(expected_poses, expected_poses))


def generate_random_essential_matrix() -> EssentialMatrix:
    rotation_angles = np.random.uniform(low=0.0, high=2 * np.pi, size=(3,))
    R = Rot3.RzRyRx(rotation_angles[0], rotation_angles[1], rotation_angles[2])
    t = np.random.uniform(low=-1.0, high=1.0, size=(3,))

    return EssentialMatrix(R, Unit3(t))


if __name__ == "__main__":
    unittest.main()<|MERGE_RESOLUTION|>--- conflicted
+++ resolved
@@ -25,11 +25,7 @@
     """Unit test for SceneOptimizer, which runs SfM for a scene."""
 
     def setUp(self) -> None:
-<<<<<<< HEAD
-        self.loader = FolderLoader(str(DATA_ROOT_PATH / "set1_1_lund_door"), image_extension="JPG")
-=======
         self.loader = OlssonLoader(str(DATA_ROOT_PATH / "set1_lund_door"), image_extension="JPG")
->>>>>>> 9a2139fd
         assert len(self.loader)
 
     def test_create_computation_graph(self):
