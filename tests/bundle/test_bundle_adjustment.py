"""Unit tests for bundle adjustment.

Authors: Ayush Baid
"""

import unittest

import dask
import gtsam
import numpy as np

import gtsfm.utils.io as io_utils
from gtsfm.bundle.bundle_adjustment import BundleAdjustmentOptimizer
from gtsfm.common.gtsfm_data import GtsfmData

GTSAM_EXAMPLE_FILE = "dubrovnik-3-7-pre"
EXAMPLE_DATA = io_utils.read_bal(gtsam.findExampleDataFile(GTSAM_EXAMPLE_FILE))


class TestBundleAdjustmentOptimizer(unittest.TestCase):
    """Unit tests for BundleAdjustmentOptimizer class."""

    def test_simple_scene_with_individual_calibration(self):
        """Test the simple scene w/ individual calibration for each camera using the `run` API."""
        expected_error = 2.197826405222743
        expected_mean_track_length = 2.7142857142857144
        expected_median_track_length = 3.0

        output_reproj_error_thresh = 100
        test_obj = BundleAdjustmentOptimizer(output_reproj_error_thresh, shared_calib=False)

        computed_result = test_obj.run(EXAMPLE_DATA)

        (mean_track_length, median_track_length,) = computed_result.gtsfm_data.get_track_length_statistics()

        np.testing.assert_allclose(
            expected_error, computed_result.total_reproj_error, atol=1e-2, rtol=1e-2,
        )

        np.testing.assert_allclose(
            mean_track_length, expected_mean_track_length, atol=1e-2, rtol=1e-2,
        )

        np.testing.assert_allclose(
            median_track_length, expected_median_track_length, atol=1e-2, rtol=1e-2,
        )

    def test_simple_scene_with_shared_calibration(self):
        """Test the simple scene w/ shared calibration across all camera using the `run` API.

        Note: higher error expected because intrinsics are different for
        cameras in the example data.
        """
        expected_error = 25.10717447946933
        expected_mean_track_length = 2.7142857142857144
        expected_median_track_length = 3.0

        test_obj = BundleAdjustmentOptimizer(shared_calib=True)

        computed_result = test_obj.run(EXAMPLE_DATA)
        (mean_track_length, median_track_length,) = computed_result.gtsfm_data.get_track_length_statistics()

        np.testing.assert_allclose(
            expected_error, computed_result.total_reproj_error, atol=1e-2, rtol=1e-2,
        )

        np.testing.assert_allclose(
            mean_track_length, expected_mean_track_length, atol=1e-2, rtol=1e-2,
        )

        np.testing.assert_allclose(
            median_track_length, expected_median_track_length, atol=1e-2, rtol=1e-2,
        )

    def test_create_computation_graph(self):
        """Test the simple scene as dask computation graph."""
        test_obj = BundleAdjustmentOptimizer(shared_calib=True)

        sfm_data_graph = dask.delayed(EXAMPLE_DATA)

<<<<<<< HEAD
        expected_result = test_obj.run(EXAMPLE_DATA)

        computed_result = test_obj.create_computation_graph(dask.delayed(sfm_data_graph))
=======
        expected_result, _ = self.obj.run(self.test_data)

        computed_result, _ = self.obj.create_computation_graph(dask.delayed(sfm_data_graph))
>>>>>>> 65dbab91

        with dask.config.set(scheduler="single-threaded"):
            result = dask.compute(computed_result)[0]

        self.assertEqual(result, expected_result)


if __name__ == "__main__":
    unittest.main()<|MERGE_RESOLUTION|>--- conflicted
+++ resolved
@@ -31,18 +31,30 @@
 
         computed_result = test_obj.run(EXAMPLE_DATA)
 
-        (mean_track_length, median_track_length,) = computed_result.gtsfm_data.get_track_length_statistics()
+        (
+            mean_track_length,
+            median_track_length,
+        ) = computed_result.gtsfm_data.get_track_length_statistics()
 
         np.testing.assert_allclose(
-            expected_error, computed_result.total_reproj_error, atol=1e-2, rtol=1e-2,
+            expected_error,
+            computed_result.total_reproj_error,
+            atol=1e-2,
+            rtol=1e-2,
         )
 
         np.testing.assert_allclose(
-            mean_track_length, expected_mean_track_length, atol=1e-2, rtol=1e-2,
+            mean_track_length,
+            expected_mean_track_length,
+            atol=1e-2,
+            rtol=1e-2,
         )
 
         np.testing.assert_allclose(
-            median_track_length, expected_median_track_length, atol=1e-2, rtol=1e-2,
+            median_track_length,
+            expected_median_track_length,
+            atol=1e-2,
+            rtol=1e-2,
         )
 
     def test_simple_scene_with_shared_calibration(self):
@@ -58,18 +70,30 @@
         test_obj = BundleAdjustmentOptimizer(shared_calib=True)
 
         computed_result = test_obj.run(EXAMPLE_DATA)
-        (mean_track_length, median_track_length,) = computed_result.gtsfm_data.get_track_length_statistics()
+        (
+            mean_track_length,
+            median_track_length,
+        ) = computed_result.gtsfm_data.get_track_length_statistics()
 
         np.testing.assert_allclose(
-            expected_error, computed_result.total_reproj_error, atol=1e-2, rtol=1e-2,
+            expected_error,
+            computed_result.total_reproj_error,
+            atol=1e-2,
+            rtol=1e-2,
         )
 
         np.testing.assert_allclose(
-            mean_track_length, expected_mean_track_length, atol=1e-2, rtol=1e-2,
+            mean_track_length,
+            expected_mean_track_length,
+            atol=1e-2,
+            rtol=1e-2,
         )
 
         np.testing.assert_allclose(
-            median_track_length, expected_median_track_length, atol=1e-2, rtol=1e-2,
+            median_track_length,
+            expected_median_track_length,
+            atol=1e-2,
+            rtol=1e-2,
         )
 
     def test_create_computation_graph(self):
@@ -78,15 +102,9 @@
 
         sfm_data_graph = dask.delayed(EXAMPLE_DATA)
 
-<<<<<<< HEAD
-        expected_result = test_obj.run(EXAMPLE_DATA)
-
-        computed_result = test_obj.create_computation_graph(dask.delayed(sfm_data_graph))
-=======
         expected_result, _ = self.obj.run(self.test_data)
 
         computed_result, _ = self.obj.create_computation_graph(dask.delayed(sfm_data_graph))
->>>>>>> 65dbab91
 
         with dask.config.set(scheduler="single-threaded"):
             result = dask.compute(computed_result)[0]
