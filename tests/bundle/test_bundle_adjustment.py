"""Unit tests for bundle adjustment.

Authors: Ayush Baid
"""

import unittest

import dask
import gtsam

import gtsfm.utils.io as io_utils
from gtsfm.bundle.bundle_adjustment import BundleAdjustmentOptimizer

GTSAM_EXAMPLE_FILE = "dubrovnik-3-7-pre"
EXAMPLE_DATA = io_utils.read_bal(gtsam.findExampleDataFile(GTSAM_EXAMPLE_FILE))


class TestBundleAdjustmentOptimizer(unittest.TestCase):
    """Unit tests for BundleAdjustmentOptimizer class."""

    def setUp(self):
        super().setUp()

        output_reproj_error_thresh = 100
        self.ba = BundleAdjustmentOptimizer(output_reproj_error_thresh)

        self.test_data = EXAMPLE_DATA

    # def test_simple_scene(self):
    #     """Test the simple scene using the `run` API."""

    #     computed_result = self.ba.run(self.test_data)

    #     expected_error = 0.046137573704557046

    #     self.assertTrue(np.isclose(expected_error, computed_result.total_reproj_error, atol=1e-2, rtol=1e-2))

    def test_create_computation_graph(self):
        """Test the simple scene as dask computation graph."""
        sfm_data_graph = dask.delayed(self.test_data)

<<<<<<< HEAD
        expected_result, _, _ = self.ba.run(self.test_data)

        computed_result, _ = self.ba.create_computation_graph(dask.delayed(sfm_data_graph))
=======
        absolute_pose_priors = [None] * EXAMPLE_DATA.number_images()
        relative_pose_priors = {}

        expected_result, _ = self.obj.run(
            self.test_data, absolute_pose_priors=absolute_pose_priors, relative_pose_priors=relative_pose_priors
        )

        computed_result, _ = self.obj.create_computation_graph(
            dask.delayed(sfm_data_graph), dask.delayed(absolute_pose_priors), dask.delayed(relative_pose_priors)
        )
>>>>>>> 6d902992

        with dask.config.set(scheduler="single-threaded"):
            result = dask.compute(computed_result)[0]

        self.assertEqual(result, expected_result)


if __name__ == "__main__":
    unittest.main()<|MERGE_RESOLUTION|>--- conflicted
+++ resolved
@@ -39,22 +39,16 @@
         """Test the simple scene as dask computation graph."""
         sfm_data_graph = dask.delayed(self.test_data)
 
-<<<<<<< HEAD
-        expected_result, _, _ = self.ba.run(self.test_data)
-
-        computed_result, _ = self.ba.create_computation_graph(dask.delayed(sfm_data_graph))
-=======
         absolute_pose_priors = [None] * EXAMPLE_DATA.number_images()
         relative_pose_priors = {}
 
-        expected_result, _ = self.obj.run(
+        expected_result, _, _ = self.ba.run(
             self.test_data, absolute_pose_priors=absolute_pose_priors, relative_pose_priors=relative_pose_priors
         )
 
-        computed_result, _ = self.obj.create_computation_graph(
+        computed_result, _, _ = self.ba.create_computation_graph(
             dask.delayed(sfm_data_graph), dask.delayed(absolute_pose_priors), dask.delayed(relative_pose_priors)
         )
->>>>>>> 6d902992
 
         with dask.config.set(scheduler="single-threaded"):
             result = dask.compute(computed_result)[0]
