--- conflicted
+++ resolved
@@ -13,11 +13,7 @@
 
 import gtsfm.utils.io as io_utils
 
-<<<<<<< HEAD
 # from visualization.mayavi_vis_utils import draw_scene_mayavi
-=======
-#from visualization.mayavi_vis_utils import draw_scene_mayavi
->>>>>>> 92e77aa2
 from visualization.open3d_vis_utils import draw_scene_open3d
 
 REPO_ROOT = Path(__file__).parent.parent.resolve()
@@ -76,11 +72,7 @@
     if args.rendering_library == "open3d":
         draw_scene_open3d(point_cloud, rgb, wTi_list, calibrations, args)
     # elif args.rendering_library == "mayavi":
-<<<<<<< HEAD
-    #    draw_scene_mayavi(point_cloud, rgb, wTi_list, calibrations, args)
-=======
     #     draw_scene_mayavi(point_cloud, rgb, wTi_list, calibrations, args)
->>>>>>> 92e77aa2
     else:
         raise RuntimeError("Unsupported rendering library")
 
